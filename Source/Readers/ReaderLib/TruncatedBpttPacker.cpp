--- conflicted
+++ resolved
@@ -322,13 +322,8 @@
 
 void TruncatedBPTTPacker::ReadSequencesToSlot(size_t slotIndex)
 {
-<<<<<<< HEAD
     const auto& firstStreamSlot = m_sequenceBufferPerStream.front()->m_slots[slotIndex];
-    while (m_truncationSize > firstStreamSlot.AvailableNumberOfSamples())
-=======
-    const auto& slot = m_sequenceBufferPerStream.front()->m_slots[slotIndex];
-    while (m_config.m_truncationSize >= slot.AvailableNumberOfSamples())
->>>>>>> e25f1829
+    while (m_config.m_truncationSize >= firstStreamSlot.AvailableNumberOfSamples())
     {
         // We need a single sequence, potentially we can request (m_truncationSize - slot.AvailableNumberOfSamples())
         // to be more efficient. In reality the truncation size usually is less the sequence size.
