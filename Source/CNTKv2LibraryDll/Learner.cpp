--- conflicted
+++ resolved
@@ -222,11 +222,7 @@
         }
     }
 
-<<<<<<< HEAD
-    /*virtual*/ bool LearnerBase::Update(const unordered_map<Parameter, NDArrayViewPtr>& gradientValues, size_t trainingSampleCount, bool sweepEnd) /*override*/
-=======
-    /*virtual*/ bool LearnerBase::Update(unordered_map<Parameter, NDArrayViewPtr>& gradientValues, size_t trainingSampleCount) /*override*/
->>>>>>> e25f1829
+    /*virtual*/ bool LearnerBase::Update(unordered_map<Parameter, NDArrayViewPtr>& gradientValues, size_t trainingSampleCount, bool sweepEnd) /*override*/
     {
         if (LearningRate(trainingSampleCount) == 0.0)
         {
