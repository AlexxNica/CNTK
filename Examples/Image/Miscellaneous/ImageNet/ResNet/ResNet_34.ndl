--- conflicted
+++ resolved
@@ -46,28 +46,6 @@
     rn1_3 = ResNetNode2A(rn1_2, cMap1, 576, kW, kH, convWScale, convBValue, scValue, bnTimeConst)
 
     cMap2 = 128
-<<<<<<< HEAD
-    rn2_1_Wproj = Parameter(cMap2, cMap1, init = fromFile, initFromFilePath = "$Proj64to128Filename$", learningRateMultiplier = 0)
-    rn2_1 = ResNetNode2AInc(rn1_3, cMap2, 576, 1152, kW, kH, convWScale, convBValue, scValue, expAvg, rn2_1_Wproj)
-    rn2_2 = ResNetNode2A(rn2_1, cMap2, 1152, kW, kH, convWScale, convBValue, scValue, expAvg)
-    rn2_3 = ResNetNode2A(rn2_2, cMap2, 1152, kW, kH, convWScale, convBValue, scValue, expAvg)
-    rn2_4 = ResNetNode2A(rn2_3, cMap2, 1152, kW, kH, convWScale, convBValue, scValue, expAvg)
-    
-    cMap3 = 256
-    rn3_1_Wproj = Parameter(cMap3, cMap2, init = fromFile, initFromFilePath = "$Proj128to256Filename$", learningRateMultiplier = 0)
-    rn3_1 = ResNetNode2AInc(rn2_4, cMap3, 1152, 2304, kW, kH, convWScale, convBValue, scValue, expAvg, rn3_1_Wproj)
-    rn3_2 = ResNetNode2A(rn3_1, cMap3, 2304, kW, kH, convWScale, convBValue, scValue, expAvg)
-    rn3_3 = ResNetNode2A(rn3_2, cMap3, 2304, kW, kH, convWScale, convBValue, scValue, expAvg)
-    rn3_4 = ResNetNode2A(rn3_3, cMap3, 2304, kW, kH, convWScale, convBValue, scValue, expAvg)
-    rn3_5 = ResNetNode2A(rn3_4, cMap3, 2304, kW, kH, convWScale, convBValue, scValue, expAvg)
-    rn3_6 = ResNetNode2A(rn3_5, cMap3, 2304, kW, kH, convWScale, convBValue, scValue, expAvg)
-
-    cMap4 = 512
-    rn4_1_Wproj = Parameter(cMap4, cMap3, init = fromFile, initFromFilePath = "$Proj256to512Filename$", learningRateMultiplier = 0)
-    rn4_1 = ResNetNode2AInc(rn3_6, cMap4, 2304, 4608, kW, kH, convWScale, convBValue, scValue, expAvg, rn4_1_Wproj)
-    rn4_2 = ResNetNode2A(rn4_1, cMap4, 4608, kW, kH, convWScale, convBValue, scValue, expAvg)
-    rn4_3 = ResNetNode2A(rn4_2, cMap4, 4608, kW, kH, convWScale, convBValue, scValue, expAvg)
-=======
     rn2_1_Wproj = Parameter(cMap2, cMap1, init = fromFile, initFromFilePath = "$Proj64to128Filename$", needGradient = false)
     rn2_1 = ResNetNode2AInc(rn1_3, cMap2, 576, 1152, kW, kH, convWScale, convBValue, scValue, bnTimeConst, rn2_1_Wproj)
     rn2_2 = ResNetNode2A(rn2_1, cMap2, 1152, kW, kH, convWScale, convBValue, scValue, bnTimeConst)
@@ -88,7 +66,6 @@
     rn4_1 = ResNetNode2AInc(rn3_6, cMap4, 2304, 4608, kW, kH, convWScale, convBValue, scValue, bnTimeConst, rn4_1_Wproj)
     rn4_2 = ResNetNode2A(rn4_1, cMap4, 4608, kW, kH, convWScale, convBValue, scValue, bnTimeConst)
     rn4_3 = ResNetNode2A(rn4_2, cMap4, 4608, kW, kH, convWScale, convBValue, scValue, bnTimeConst)
->>>>>>> 1e681808
 
     # Global average pooling
     pool2W = 7
