# Copyright (c) Microsoft. All rights reserved.

# Licensed under the MIT license. See LICENSE.md file in the project root
# for full license information.
# ==============================================================================

from abc import ABCMeta, abstractmethod
import collections
import numpy as np

from .utils import with_metaclass, MODEL_INDENTATION, tensors_to_text_format
from .graph import ComputationNode


class AbstractReader(with_metaclass(ABCMeta)):

    """Abstract class that represents a reader for one input node.
    """

    # required so that instances can be put into a set
    def __hash__(self): return hash(id(self))

    def __eq__(self, x): return x is self

    def __ne__(self, x): return x is not self

    def _to_aggregate_form():
        pass


class UCIFastReader(AbstractReader):

    """`Deprecated` - A UCIFastReader for one input node. Please switch to
    :class:`CNTKTextFormatReader`.

    Note that the dimensions are not inferred from the input node's shape,
    because in case of a label node the dimension does not match the shape
    which would be (``numOfClasses``,1).

    Args:
        filename (str): the name of the file where the data is stored
        custom_delimiter (str): what delimiter is used to separate columns, specify
        it in case it neither tab nor white spaces.
        input_start (int): the start column   
        input_dim (int): the number of columns
        num_of_classes (int): the number of classes
        label_mapping_file (str): the mapping file path, it can be simply with
        all the possible classes, one per line
    """

    def __init__(self, filename, input_start, input_dim,
                 num_of_classes=None, label_mapping_file=None,
                 custom_delimiter=None):
        ''' Reader constructor. 
        '''

        self.filename = filename
        self.custom_delimiter = custom_delimiter
        self.input_start = input_start
        self.input_dim = input_dim
        self.num_of_classes = num_of_classes
        self.label_mapping_file = label_mapping_file

    def _to_aggregate_form(self, input_node):
        r = UCIFastReaderAggregator(self.filename, self.custom_delimiter)
        r.add_input(input_node, self.input_start, self.input_dim,
                    self.num_of_classes, self.label_mapping_file)
        return r


class CNTKTextFormatReader(AbstractReader):

    """A CNTKTextFormatReader for one input node that supports sequences. 

    Args:
        filename (str): the name of the file where the data is stored
        input_alias (str): a short name for the input, it is how inputs are referenced in the data files        
        format (str): 'dense' or 'sparse'

    Example:
       The following example encodes two samples, one has a sequence of one
       scalar, while the second has a sequence of two scalars::

           0\t|I 60.0
           1\t|I 22.0
           1\t|I 24.0

       The ``I`` is the alias, which would be used to connect the data to the
       input node. Let's say the above data is stored in ``data.txt``, you would
       set up the reader as follows::

           r = CNTKTextFormatReader('data.txt', 'I')


       The alias is required, because using this format you can set up
       multiple inputs per sample::

           0\t|I 60.0 |W 1 2
           1\t|I 22.0 |W 0 0
           1\t|I 24.0

       In this example, the first sample has ``I`` and ``W`` defined, while
       the second sample has ``I`` for both sequence elements, while ``W`` is
       providing only one data point for the full sequence. This is useful, if
       e.g. a sentence being a sequence of varying number of words is tagged
       with a label.

       The normal matrix based format, for which you would have used
       :class:`UCIFastReader` in the past can be simply converted by prepending
       every line by the line number and a bar (``|``). Of course it only works
       for sequences of length 1, since in matrix format you cannot go beyond
       that:

       :class:`UCIFastReader` format::

           0 1
           10 11
           20 21

       can be easily converted to the :class:`CNTKTextFormatReader` format
       (using alias `I`)::

           0\t|I 0 1
           1\t|I 10 21
           2\t|I 20 21
    """

    def __init__(self, filename):
        self.filename = filename

    def map(self, node_or_name, **kw):
        '''
        Create a mapping from a `ComputationNode` or a node's name in the
        configuration file to a parameter dictionary. Parameters:

        Args:
            node_or_name (`ComputationNode` or str): node or its variable name
            alias (str): the alias in the data file. If omitted, the node's variable
        name will be taken.
            dim (int): the dimension of the imput
        '''

        return InputMap(self).map(node_or_name, **kw)

    def generate_config(self, input_map):
        '''
        Write the reader configuration. For this, all previously registered
        `LazyInputReader`s will be serialized into one common file.

        Args:
            input_map (`InputMap`): describes how to map inputs to the data in a data file using a reader

        Returns:
            string representation of the reader configuration
        '''

        if input_map.is_empty():
            return ''

        if input_map.has_mapped() and input_map.has_unmapped():
            raise ValueError('it is not supported to have a reader together' +
                    ' with inputs that are initialized without a reader' +
                    ' (e.g. NumPy).')

        if input_map.reader is not None and self is not input_map.reader:
            raise ValueError('reader mismatch')

        from cntk.context import get_context
        template = ''' 
        reader = [
            traceLevel = 2
            readerType = CNTKTextFormatReader
            file = "%(FileName)s"                
        ''' % {'FileName': self.filename}

        template += '''
            input = [
        '''

        if input_map.has_unmapped():
            input_map._serialize_unmapped_nodes(
                input_map.unmapped_nodes, self.filename)


        for node_or_name, param_dict in input_map.node_map.items():
            if (isinstance(node_or_name, ComputationNode)):
                name = node_or_name.var_name
            else:
                name = node_or_name

            if not 'format' in param_dict:
                param_dict['format'] = 'dense'
            
            if not 'dim' in param_dict:
                if isinstance(node_or_name.reader, LazyInputReader):
                    lazy = node_or_name.reader
                    param_dict['dim'] = np.multiply.reduce(lazy.shape)
                else:
                    raise ValueError('parameter "dim" not specified for node "%s"'%str(node_or_name))


            indent =5*MODEL_INDENTATION*' '
            params = ['%s%s = %s'%(indent, k,v) for k,v in
                    param_dict.items()]

            param_lines = '\n'.join(params)

            if 'alias' in param_dict:
                a = param_dict['alias']
            else:
                a = name

            template += '''
            {0}=[
                {1}
            ]'''.format(name, param_lines)

        template += '''
            ]
        ]
            '''

        return template


class LazyInputReader(object):

    '''
    Lazy reader that takes an NumPy array and serializes it to disk only when
    the complete graph is specified. This is necessary in case of multiple
    inputs, because they have to reside in the same file.

    Note:
        All readers of this type need to have the exact same number of samples,
        as they will be aligned by the first index.

    Note:
        This class will be deprecated once the reader bundlers have arrived in
        CNTK.

    Args:
        batch (ndarray): the data to be serialized.
        node (`InputComputationNodeBase`): node to which this lazy reader is
        connected
        input_alias (str): a short name for the input, it is how inputs are
        referenced in the data files. If not provided, it will be automatically
        assigned.
        has_dynamic_axis (bool): whether the tensor has already the data
        packaged as sequences. If not, it will wrapped again in a sequence of
        length 1.
    '''

    def __init__(self, batch, node, input_alias=None, has_dynamic_axis=True):
        if batch is None:
            raise ValueError(
                'you initalized LazyInputReader without valid batch data')

        self.batch = batch
        if not node.is_input():
            raise ValueError('LazyInputReader needs an input node')

        self.node = node

        sample = batch[0]
        if has_dynamic_axis:
            # collecting the shapes ignoring the dynamic axis
            self.node.shape = np.asarray(sample).shape[1:]
        else:
            self.node.shape = np.asarray(sample).shape

        self.input_alias = input_alias
        self.has_dynamic_axis = has_dynamic_axis


class AbstractReaderAggregator(with_metaclass(ABCMeta, dict)):

    """ This is the abstract reader class. The sub-classes of this class
    are not exposed to the user and are used to aggregate all inputs' readers
    for a graph before generating the CNTK config. That is, they are a mirror
    to what we see under the reader block in CNTK config files.
    """

    @abstractmethod
    def generate_config(self):
        """Generate the reader configuration block
        """
        raise NotImplementedError

    # required so that instances can be put into a set
    def __hash__(self): return hash(id(self))

    def __eq__(self, x): return x is self

    def __ne__(self, x): return x is not self


class UCIFastReaderAggregator(AbstractReaderAggregator):

    """This is the reader class the maps to UCIFastReader of CNTK

    Args:
        filename (str): data file path
        custom_delimiter (str): the default is space and tab, you can specify other delimiters to be used        
    """

    def __init__(self, filename, custom_delimiter=None):
        """ Reader constructor    
        """
        self["ReaderType"] = "UCIFastReader"
        self["FileName"] = filename
        self["CustomDelimiter"] = custom_delimiter
        self.inputs_def = []

    def add_input(self, node_or_name, input_start, input_dim, num_of_classes=None, label_mapping_file=None):
        """Add an input to the reader

        Args:
            node_or_name (str or ComputationNode): either name of the input in the network definition or the node itself
            input_start (int): the start column   
            input_dim (int): the number of columns
            num_of_classes (int): the number of classes
            label_mapping_file (str): the mapping file path, it can be simply with all the possible classes, one per line
        """
        if not node_or_name or input_start is None or input_dim is None:
            raise ValueError("one of the parameters of add_input is None")

        self.inputs_def.append(
            (node_or_name, input_start, input_dim, num_of_classes, label_mapping_file))

    def generate_config(self):
        """Generate the reader configuration block
        """
        template = '''\
    reader = [
        traceLevel = 2
        readerType = "%(ReaderType)s"
        file = "%(FileName)s"
        randomize = "none"
        verbosity = 1
'''

        if self['CustomDelimiter'] is not None:
            template += '''\
        customDelimiter = %(CustomDelimiter)s
       '''

        if self.inputs_def is not None:
            for (node_or_name, start, dim, num_of_classes, map_file) in self.inputs_def:
                if (isinstance(node_or_name, ComputationNode)):
                    name = node_or_name.var_name
                else:
                    name = node_or_name

                template += '''
        {0} = [
            start = {1}
            dim = {2}
            '''.format(name, start, dim)

                if num_of_classes:
                    template += '''\
            labelDim= {0}
                '''.format(num_of_classes)
                if map_file:
                    template += '''\
            labelMappingFile= "{0}"
                '''.format(map_file)

                template += '''
        ]
'''

            template += '''\
    ]            
'''

        return template % self

class InputMap(object):
    '''
    An instance of `InputMap` is return by the readers' `.map()` function, and
    binds input nodes to the aliases in a reader.

    Args:
        reader (descendent of `AbstractReader`)
    Example:
        
        train_reader = CNTKTextFormatReader('file.txt')
        with ctx.train(..., input_map=train_reader.map(X, shape='I').map(y, shape='L')):
            ...
    '''
    def __init__(self, reader=None):
        self.reader = reader
        self.node_map = {}
        self.unmapped_nodes = set()

    def __contains__(self, node_or_name):
        if node_or_name in self.node_map:
            return True

        if isinstance(node_or_name, ComputationNode):
            if node_or_name.var_name and \
                    node_or_name.var_name in self.node_map:
                return True

        return False


    def map(self, node_or_name, **kw):
        self.node_map[node_or_name] = kw
        return self

    def has_mapped(self):
        return len(self.node_map)>0

    def has_unmapped(self):
        return len(self.unmapped_nodes)>0

    def is_empty(self):
        return not self.has_mapped() and not self.has_unmapped()

    def generate_config(self):
        if self.reader is None:
            if not self.unmapped_nodes:
                # No inputs in the graph
                return ''

            # We have found only inputs that were directly initialized.
            # In this case, we need to serialize them into one file.

            from .context import get_context
            from .utils import get_temp_filename
            filename = get_temp_filename(get_context().directory)

            assert not self.node_map
            self._serialize_unmapped_nodes(filename)
            
            r = CNTKTextFormatReader(filename)

            return r.generate_config(self)

        else:
            return self.reader.generate_config(self)

    def _add_unmapped(self, node):
        '''
        In case node had been initialized directly with a tensor, it is
        accumulated. At the end, all of these nodes will be serialized into one
        temporary file.
        '''
        self.unmapped_nodes.add(node)

    def _serialize_unmapped_nodes(self, filename):
        '''
        Generates a file readable with `cntk.readers.CNTKTextFormatReader` that
        can be connected to the inputs of the network and fills in missing
        information in the lazy input defs (shape, alias).

        Args:
            filename (str): name of the file
        '''

        alias_counter = 0
        sample_sizes = collections.defaultdict(list)
        used_aliases = set()
        for node in self.unmapped_nodes:
            assert node.is_input()
            assert isinstance(node.reader, LazyInputReader)
            
            l = node.reader

            # make sure all inputs have valid unique aliases
            if l.input_alias is None or l.input_alias.startswith('_'):
                new_alias = '_I_%i' % alias_counter
                alias_counter += 1
                while new_alias in used_aliases:
                    new_alias = '_I_%i' % alias_counter
                    alias_counter += 1

                l.input_alias = new_alias
                used_aliases.add(new_alias)

            # keep track of sample sizes
            sample_sizes[len(l.batch)].append(l.input_alias)

            shapes_in_tensor = set()

            # make sure that modulo dynamic axis all tensors of one lazy input have
            # the same shape
            for tensor in l.batch:
                if isinstance(tensor, list):
                    tensor = np.asarray(tensor)

                if l.has_dynamic_axis:
                    # collecting the shapes ignoring the dynamic axis
                    shapes_in_tensor.add(tensor.shape[1:])
                else:
                    shapes_in_tensor.add(tensor.shape)

            # ignoring the dynamic axis, all shapes should be equal
            if len(shapes_in_tensor) != 1:
                raise ValueError('except for the sequence dimensions all shapes ' +
                                 'should be the same - instead we %s' %
                                 (", ".join(str(s) for s in shapes_in_tensor)))

            # shapes_in_tensor now contains only one shape, which has the sequence
            # dimension removed.
            value_shape = shapes_in_tensor.pop()
            l.shape = value_shape if value_shape else (1,)

            assert node not in self.node_map
            self.node_map[node] = {
                    'alias': l.input_alias, 
                    }

        # make sure all inputs have same sample size
        if len(sample_sizes) != 1:
            raise ValueError(
                'LazyInputReaders have different sizes: %s' % str(sample_sizes))

        sample_size = list(sample_sizes)[0]

        # ready to serialize
        with open(filename, 'w') as f:
            for idx in range(sample_size):
                alias_tensor_map = {}
                for node in self.unmapped_nodes:
                    l = node.reader
                    if l.has_dynamic_axis:
                        alias_tensor_map[l.input_alias] = l.batch[idx]
                    else:
<<<<<<< HEAD
                        alias_tensor_map[l.input_alias] = [l.batch[idx]]
=======
                        alias_tensor_map[l.input_alias] = np.asarray([l.batch[idx]])
>>>>>>> 3d79a9af
                f.write(tensors_to_text_format(idx, alias_tensor_map) + '\n')

        self.unmapped_nodes.clear()<|MERGE_RESOLUTION|>--- conflicted
+++ resolved
@@ -529,11 +529,7 @@
                     if l.has_dynamic_axis:
                         alias_tensor_map[l.input_alias] = l.batch[idx]
                     else:
-<<<<<<< HEAD
-                        alias_tensor_map[l.input_alias] = [l.batch[idx]]
-=======
                         alias_tensor_map[l.input_alias] = np.asarray([l.batch[idx]])
->>>>>>> 3d79a9af
                 f.write(tensors_to_text_format(idx, alias_tensor_map) + '\n')
 
         self.unmapped_nodes.clear()