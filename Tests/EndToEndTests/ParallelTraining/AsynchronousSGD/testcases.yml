--- conflicted
+++ resolved
@@ -19,12 +19,8 @@
       - ^MPI Rank {{integer}}
       - Finished Epoch[{{integer}} of {{integer}}]
       - CE = {{float,tolerance=2}}
-<<<<<<< HEAD
-      - Err = {{float,tolerance=2}
-=======
       - Err = {{float,tolerance=2}}
 
->>>>>>> 08a165ef
   # Due to the unstableness of ASGD at early stage, we should enlarge the tolerance.
   Per-minibatch training results must match for each MPI Rank:
     patterns:
