--- conflicted
+++ resolved
@@ -1173,13 +1173,8 @@
         // TODO: move to -Base (or -Network?)
         void ComputeGradientForChildren(const FrameRange & frameRange, bool childrenInThisLoop, bool childrenInOuterLoop) override
         {
-<<<<<<< HEAD
-            if (frameRange.IsAllFrames() && HasLoop())
+            if (frameRange.IsAllFrames() && IsPartOfLoop() && childrenInThisLoop)
                 LogicError("%ls %ls operation: ComputeGradientForChildren called with whole-batch FrameRange on node that participates in a loop", NodeName().c_str(), OperationName().c_str());
-=======
-            if (frameRange.IsAllFrames() && IsPartOfLoop() && childrenInThisLoop)
-                LogicError("%ls %ls operation: ComputeGradientForChildren called with whole-batch FrameRange on node that participates in a loop");
->>>>>>> ed484f73
 
             for (size_t i = 0; i < m_children.size(); i++)
             {
