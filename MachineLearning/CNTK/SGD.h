--- conflicted
+++ resolved
@@ -976,8 +976,8 @@
                     if ((m_parallelizationMethod == ParallelizationMethod::None) || g_mpi->IsMainNode())
 #endif
                     {
-                        net.SaveToFile(m_modelPath);
-                    }
+                    net.SaveToFile(m_modelPath);
+                }
                 }
                 break;
             }
@@ -1945,7 +1945,6 @@
             }
             else if (!wasDataRead)
             {
-<<<<<<< HEAD
                 break;
             }
 
@@ -1962,7 +1961,7 @@
                 UpdateEvalTimeStamps(FeatureNodes);
                 UpdateEvalTimeStamps(labelNodes);
 
-                    actualMBSize = net.GetActualMBSize();
+                actualMBSize = net.GetActualMBSize();
 
                 if (actualMBSize == 0)
                 {
@@ -1988,51 +1987,26 @@
                     Matrix<ElemType>::ScaleAndAdd(m_adaptationRegWeight,
                                                   refNode->FunctionValues(),
                                                   1 - m_adaptationRegWeight,
-                                                  (*labelNodes)[0]->FunctionValues());
+                                                  labelNodes[0]->FunctionValues());
                 }
 
                 // only compute gradient when learning rate is large enough
                 if (learnRatePerSample > m_minLearnRate * 0.01)
                 {
                     // use only the first criterion. Is there any possibility to use more?
-                    net.ComputeGradient((*criterionNodes)[0]);
+                    net.ComputeGradient(criterionNodes[0]);
                 }
                 else
                 {
                     // use only the first criterion. Is there any possibility to use more?
-                    net.Evaluate((*criterionNodes)[0]);
+                    net.Evaluate(criterionNodes[0]);
                 }
 
                 for (size_t i = 0; i < numEvalNodes; i++)
                 {
-                    net.Evaluate((*evaluationNodes)[i]);
-                }
-            }
-=======
-                refNet.SetActualMiniBatchSize(actualMBSize);
-                refNet.SetActualNbrSlicesInEachRecIter(trainSetDataReader->NumberSlicesInEachRecurrentIter());
-                refNet.Evaluate(refNode);
-                Matrix<ElemType>::ScaleAndAdd(m_adaptationRegWeight,
-                                              refNode->FunctionValues(),
-                                              1 - m_adaptationRegWeight,
-                                              labelNodes[0]->FunctionValues());
-            }
-
-            // only compute gradient when learning rate is large enough
-            if (learnRatePerSample > m_minLearnRate * 0.01)
-            {
-                // use only the first criterion. Is there any possibility to use more?
-                net.ComputeGradient(criterionNodes[0]);
-            }
-            else
-            {
-                // use only the first criterion. Is there any possibility to use more?
-                net.Evaluate(criterionNodes[0]);
-            }
-
-            Matrix<ElemType>::AddElementToElement(criterionNodes[0]->FunctionValues(),
-                                                  0, 0, localEpochCriterion, 0, 0);
->>>>>>> da58ea2d
+                    net.Evaluate(evaluationNodes[i]);
+                }
+            }
 
             //for now since we share the same label masking flag we call this on the training
             //criterion node ony. Later, when we apply different labels on different nodes
@@ -2046,25 +2020,24 @@
             //distributed gradient aggregation
             if (!useGradientAggregation)
             {
-                Matrix<ElemType>::AddElementToElement((*criterionNodes)[0]->FunctionValues(), 0, 0, localEpochCriterion, 0, 0);
-                for (size_t i = 0; i<numEvalNodes; i++)
-                {
-                    Matrix<ElemType>::AddElementToElement((*evaluationNodes)[i]->FunctionValues(), 0, 0, localEpochEvalErrors, 0, i);
+                Matrix<ElemType>::AddElementToElement(criterionNodes[0]->FunctionValues(), 0, 0, localEpochCriterion, 0, 0);
+                for (size_t i = 0; i < numEvalNodes; i++)
+                {
+                    Matrix<ElemType>::AddElementToElement(evaluationNodes[i]->FunctionValues(), 0, 0, localEpochEvalErrors, 0, i);
                 }
             }
             else
             {
-<<<<<<< HEAD
-                LazyInitDistGradAgg(*learnableNodes, numEvalNodes);
+                LazyInitDistGradAgg(learnableNodes, numEvalNodes);
 
                 //prepare the header
                 m_gradHeader->numEvalNode = numEvalNodes;
                 m_gradHeader->numSamples = actualMBSize;
                 m_gradHeader->numSamplesWithLabel = numSamplesWithLabel;
-                m_gradHeader->criterion = wasDataRead ? (*criterionNodes)[0]->FunctionValues().Get00Element() : 0;
+                m_gradHeader->criterion = wasDataRead ? criterionNodes[0]->FunctionValues().Get00Element() : 0;
                 for (size_t i = 0; i < numEvalNodes; i++)
                 {
-                    m_gradHeader->evalErrors[i] = wasDataRead ? (*evaluationNodes)[i]->FunctionValues().Get00Element() : 0;
+                    m_gradHeader->evalErrors[i] = wasDataRead ? evaluationNodes[i]->FunctionValues().Get00Element() : 0;
                 }
 
                 m_distGradAgg->AggregateGradients(m_gradHeader);
@@ -2076,11 +2049,6 @@
                 {
                     epochEvalErrors[i] += m_gradHeader->evalErrors[i];
                 }
-=======
-                net.Evaluate(evaluationNodes[i]);
-                Matrix<ElemType>::AddElementToElement(evaluationNodes[i]->FunctionValues(),
-                                                      0, 0, localEpochEvalErrors, 0, i);
->>>>>>> da58ea2d
             }
 
             //update model parameters
@@ -2111,19 +2079,13 @@
                     // get the epoch Values updated
                     if (!useGradientAggregation)
                     {
-<<<<<<< HEAD
                         timer.Restart();
                         epochCriterion = localEpochCriterion.Get00Element();
                         for (size_t i = 0; i < numEvalNodes; i++)
                         {
-                            epochEvalErrors[i] = (const ElemType)localEpochEvalErrors(0, i);
+                            epochEvalErrors[i] = (ElemType)localEpochEvalErrors(0, i);
                         }
                         timer.Stop();
-=======
-                        epochEvalErrors[i] = (ElemType)localEpochEvalErrors(0, i);
-                    }
-                    timer.Stop();
->>>>>>> da58ea2d
 
                         // Add the last trailing compute
                         totalTimeInMBs += timer.ElapsedSeconds();
