--- conflicted
+++ resolved
@@ -23,7 +23,6 @@
 namespace Microsoft {
     namespace MSR {
         namespace CNTK {
-<<<<<<< HEAD
     template<class ElemType>
     struct NN_state {
         map<wstring, Matrix<ElemType>> hidden_activity;
@@ -82,54 +81,26 @@
                             evalNodes.push_back((*m_net.FinalCriterionNodes())[i]);
             }
             else
-=======
-            template<class ElemType>
-            struct NN_state {
-                map<wstring, Matrix<ElemType>> hidden_activity;
-            };
-
-            template<class ElemType>
-            struct Token{
-                Token(const ElemType score, const std::vector<size_t> &sequence, const NN_state<ElemType> & state)
-                    : score(score), sequence(sequence), state(state) {
-                }
-                bool operator<(const Token &t) const {
-                    return score < t.score;
-                }
-                ElemType score;
-                vector<size_t> sequence;
-                NN_state<ElemType> state;
-            };
-
-
-            template<class ElemType>
-            class SimpleEvaluator : ComputationNetworkHelper<ElemType>
->>>>>>> 4827a728
-            {
-                typedef ComputationNetworkHelper<ElemType> B;
-                using B::UpdateEvalTimeStamps;
-            protected:
-                typedef ComputationNode<ElemType>* ComputationNodePtr;
-                typedef ClassBasedCrossEntropyWithSoftmaxNode<ElemType>* ClassBasedCrossEntropyWithSoftmaxNodePtr;
-
-            protected:
-                /// used for backward directional nodes
-                std::list<ComputationNodePtr> batchComputeNodes;
-
-            public:
-
-                SimpleEvaluator(ComputationNetwork<ElemType>& net, const size_t numMBsToShowResult = 100, const int traceLevel = 0)
-                    : m_net(net), m_numMBsToShowResult(numMBsToShowResult), m_traceLevel(traceLevel)
-                {
-                }
-
-                //returns evaluation node values per sample determined by evalNodeNames (which can include both training and eval criterion nodes)
-                vector<ElemType> Evaluate(IDataReader<ElemType>* dataReader, const vector<wstring>& evalNodeNames, const size_t mbSize, const size_t testSize = requestDataSize)
-                {
-                    //specify evaluation nodes
-                    std::vector<ComputationNodePtr> evalNodes;
-
-<<<<<<< HEAD
+            {
+                for (int i=0; i<evalNodeNames.size(); i++)
+                {
+                    ComputationNodePtr node = m_net.GetNodeFromName(evalNodeNames[i]);
+                    m_net.BuildAndValidateNetwork(node);
+                    if (!node->FunctionValues().GetNumElements() == 1)
+                    {
+                        throw std::logic_error("The nodes passed to SimpleEvaluator::Evaluate function must be either eval or training criterion nodes (which evalues to 1x1 value).");
+                    }
+                    evalNodes.push_back(node);
+                }
+            }
+
+            //initialize eval results
+            std::vector<ElemType> evalResults;
+            for (int i=0; i< evalNodes.size(); i++)
+            {
+                evalResults.push_back((ElemType)0);
+            }
+
             //prepare features and labels
                     std::vector<ComputationNodePtr> * FeatureNodes = m_net.FeatureNodes();
                     std::vector<ComputationNodePtr> * labelNodes = m_net.LabelNodes();
@@ -143,46 +114,18 @@
             {
                         inputMatrices[(*labelNodes)[i]->NodeName()] = &(*labelNodes)[i]->FunctionValues();
             }
-=======
-                    if (evalNodeNames.size() == 0)
-                    {
-                        fprintf(stderr, "evalNodeNames are not specified, using all the default evalnodes and training criterion nodes.\n");
-                        if (m_net.EvaluationNodes()->size() == 0 && m_net.FinalCriterionNodes()->size() == 0)
-                            throw std::logic_error("There is no default evalnodes or training criterion node specified in the network.");
-
-                        for (int i = 0; i< m_net.EvaluationNodes()->size(); i++)
-                            evalNodes.push_back((*m_net.EvaluationNodes())[i]);
-
-                        for (int i = 0; i< m_net.FinalCriterionNodes()->size(); i++)
-                            evalNodes.push_back((*m_net.FinalCriterionNodes())[i]);
-                    }
-                    else
-                    {
-                        for (int i = 0; i<evalNodeNames.size(); i++)
-                        {
-                            ComputationNodePtr node = m_net.GetNodeFromName(evalNodeNames[i]);
-                            m_net.BuildAndValidateNetwork(node);
-                            if (!node->FunctionValues().GetNumElements() == 1)
-                            {
-                                throw std::logic_error("The nodes passed to SimpleEvaluator::Evaluate function must be either eval or training criterion nodes (which evalues to 1x1 value).");
-                            }
-                            evalNodes.push_back(node);
-                        }
-                    }
->>>>>>> 4827a728
-
-                    //initialize eval results
-                    std::vector<ElemType> evalResults;
-                    for (int i = 0; i< evalNodes.size(); i++)
-                    {
-                        evalResults.push_back((ElemType)0);
-                    }
-
-                    //prepare features and labels
-                    std::vector<ComputationNodePtr> * FeatureNodes = m_net.FeatureNodes();
-                    std::vector<ComputationNodePtr> * labelNodes = m_net.LabelNodes();
-
-<<<<<<< HEAD
+
+            //evaluate through minibatches
+            size_t totalEpochSamples = 0;            
+            size_t numMBsRun = 0;
+            size_t actualMBSize = 0;
+            size_t numSamplesLastMBs = 0;
+            size_t lastMBsRun = 0; //MBs run before this display
+
+            std::vector<ElemType> evalResultsLastMBs;
+            for (int i=0; i< evalResults.size(); i++)
+                evalResultsLastMBs.push_back((ElemType)0);
+
                     dataReader->StartMinibatchLoop(mbSize, 0, testSize);
 
                     while (dataReader->GetMinibatch(inputMatrices))
@@ -194,112 +137,50 @@
                 m_net.SetActualMiniBatchSize(actualMBSize);
                         m_net.SetActualNbrSlicesInEachRecIter(dataReader->NumberSlicesInEachRecurrentIter());
                         dataReader->SetSentenceSegBatch(m_net.SentenceBoundary(), m_net.MinibatchPackingFlags());
-=======
-                    std::map<std::wstring, Matrix<ElemType>*> inputMatrices;
-                    for (size_t i = 0; i<FeatureNodes->size(); i++)
-                    {
-                        inputMatrices[(*FeatureNodes)[i]->NodeName()] = &(*FeatureNodes)[i]->FunctionValues();
+
+                for (int i=0; i<evalNodes.size(); i++)
+                {
+                    m_net.Evaluate(evalNodes[i]);
+                    evalResults[i] += evalNodes[i]->FunctionValues().Get00Element(); //criterionNode should be a scalar
+                }
+
+                totalEpochSamples += actualMBSize;
+                numMBsRun++;
+
+                if (m_traceLevel > 0)
+                {
+                    numSamplesLastMBs += actualMBSize; 
+
+                if (numMBsRun % m_numMBsToShowResult == 0)
+                {
+                        DisplayEvalStatistics(lastMBsRun+1, numMBsRun, numSamplesLastMBs, evalNodes, evalResults, evalResultsLastMBs);
+
+                        for (int i=0; i<evalResults.size(); i++)
+                        {
+                            evalResultsLastMBs[i] = evalResults[i];
+                        }
+                        numSamplesLastMBs = 0; 
+                        lastMBsRun = numMBsRun;
                     }
-                    for (size_t i = 0; i<labelNodes->size(); i++)
-                    {
-                        inputMatrices[(*labelNodes)[i]->NodeName()] = &(*labelNodes)[i]->FunctionValues();
-                    }
-
-                    //evaluate through minibatches
-                    size_t totalEpochSamples = 0;
-                    size_t numMBsRun = 0;
-                    size_t actualMBSize = 0;
-                    size_t numSamplesLastMBs = 0;
-                    size_t lastMBsRun = 0; //MBs run before this display
-
-                    std::vector<ElemType> evalResultsLastMBs;
-                    for (int i = 0; i< evalResults.size(); i++)
-                        evalResultsLastMBs.push_back((ElemType)0);
->>>>>>> 4827a728
-
-                    dataReader->StartMinibatchLoop(mbSize, 0, testSize);
-
-                    while (dataReader->GetMinibatch(inputMatrices))
-                    {
-                        UpdateEvalTimeStamps(FeatureNodes);
-                        UpdateEvalTimeStamps(labelNodes);
-
-                        actualMBSize = m_net.GetActualMBSize();
-                        m_net.SetActualMiniBatchSize(actualMBSize);
-                        m_net.SetActualNbrSlicesInEachRecIter(dataReader->NumberSlicesInEachRecurrentIter());
-                        dataReader->SetSentenceSegBatch(m_net.SentenceBoundary(), m_net.MinibatchPackingFlags());
-
-                        for (int i = 0; i<evalNodes.size(); i++)
-                        {
-                            m_net.Evaluate(evalNodes[i]);
-                            evalResults[i] += evalNodes[i]->FunctionValues().Get00Element(); //criterionNode should be a scalar
-                        }
-
-                        totalEpochSamples += actualMBSize;
-                        numMBsRun++;
-
-                        if (m_traceLevel > 0)
-                        {
-                            numSamplesLastMBs += actualMBSize;
-
-                            if (numMBsRun % m_numMBsToShowResult == 0)
-                            {
-                                DisplayEvalStatistics(lastMBsRun + 1, numMBsRun, numSamplesLastMBs, evalNodes, evalResults, evalResultsLastMBs);
-
-                                for (int i = 0; i<evalResults.size(); i++)
-                                {
-                                    evalResultsLastMBs[i] = evalResults[i];
-                                }
-                                numSamplesLastMBs = 0;
-                                lastMBsRun = numMBsRun;
-                            }
-                        }
-
-                        /// call DataEnd to check if end of sentence is reached
-                        /// datareader will do its necessary/specific process for sentence ending 
-                        dataReader->DataEnd(endDataSentence);
-                    }
-
-                    // show last batch of results
-                    if (m_traceLevel > 0 && numSamplesLastMBs > 0)
-                    {
-                        DisplayEvalStatistics(lastMBsRun + 1, numMBsRun, numSamplesLastMBs, evalNodes, evalResults, evalResultsLastMBs);
-                    }
-
-                    //final statistics
-                    for (int i = 0; i<evalResultsLastMBs.size(); i++)
-                    {
-                        evalResultsLastMBs[i] = 0;
-                    }
-
-                    fprintf(stderr, "Final Results: ");
-                    DisplayEvalStatistics(1, numMBsRun, totalEpochSamples, evalNodes, evalResults, evalResultsLastMBs, true);
-
-                    for (int i = 0; i<evalResults.size(); i++)
-                    {
-                        evalResults[i] /= totalEpochSamples;
-                    }
-
-                    return evalResults;
-                }
-
-<<<<<<< HEAD
+                }
+
                 /// call DataEnd to check if end of sentence is reached
                 /// datareader will do its necessary/specific process for sentence ending 
                         dataReader->DataEnd(endDataSentence);
             }
-=======
-                //returns error rate
-                ElemType EvaluateUnroll(IDataReader<ElemType>* dataReader, const size_t mbSize, ElemType &evalSetCrossEntropy, const wchar_t* output = nullptr, const size_t testSize = requestDataSize)
-                {
->>>>>>> 4827a728
-
-                    std::vector<ComputationNodePtr> *FeatureNodes = m_net.FeatureNodes();
-                    std::vector<ComputationNodePtr> *labelNodes = m_net.LabelNodes();
-                    std::vector<ComputationNodePtr> *criterionNodes = m_net.FinalCriterionNodes();
-                    std::vector<ComputationNodePtr> *evaluationNodes = m_net.EvaluationNodes();
-
-<<<<<<< HEAD
+
+            // show last batch of results
+            if (m_traceLevel > 0 && numSamplesLastMBs > 0)
+            {
+                  DisplayEvalStatistics(lastMBsRun+1, numMBsRun, numSamplesLastMBs, evalNodes, evalResults, evalResultsLastMBs);
+            }
+            
+            //final statistics
+            for (int i=0; i<evalResultsLastMBs.size(); i++)
+            {
+                evalResultsLastMBs[i] = 0;
+            }
+
             fprintf(stderr,"Final Results: ");
             DisplayEvalStatistics(1, numMBsRun, totalEpochSamples, evalNodes, evalResults, evalResultsLastMBs, true);
             
@@ -356,52 +237,13 @@
             ofstream outputStream;
             if (output)
             {
-=======
-                    if (criterionNodes->size() == 0)
-                    {
-                        throw std::runtime_error("No CrossEntropyWithSoftmax node found\n");
-                    }
-                    if (evaluationNodes->size() == 0)
-                    {
-                        throw std::runtime_error("No Evaluation node found\n");
-                    }
-
-                    std::map<std::wstring, Matrix<ElemType>*> inputMatrices;
-                    for (size_t i = 0; i<FeatureNodes->size(); i++)
-                    {
-                        inputMatrices[(*FeatureNodes)[i]->NodeName()] = &(*FeatureNodes)[i]->FunctionValues();
-                    }
-                    for (size_t i = 0; i<labelNodes->size(); i++)
-                    {
-                        inputMatrices[(*labelNodes)[i]->NodeName()] = &(*labelNodes)[i]->FunctionValues();
-                    }
-                    inputMatrices[L"numberobs"] = new Matrix<ElemType>(1, 1, m_net.GetDeviceID());
-
-                    dataReader->StartMinibatchLoop(mbSize, 0, testSize);
-
-                    ElemType epochEvalError = 0;
-                    ElemType epochCrossEntropy = 0;
-                    size_t totalEpochSamples = 0;
-                    ElemType prevEpochEvalError = 0;
-                    ElemType prevEpochCrossEntropy = 0;
-                    size_t prevTotalEpochSamples = 0;
-                    size_t prevStart = 1;
-                    size_t numSamples = 0;
-                    ElemType crossEntropy = 0;
-                    ElemType evalError = 0;
-
-                    ofstream outputStream;
-                    if (output)
-                    {
->>>>>>> 4827a728
 #ifdef _MSC_VER
-                        outputStream.open(output);
+                outputStream.open(output);
 #else
-                        outputStream.open(charpath(output));    // GCC does not implement wide-char pathnames here
+                outputStream.open(charpath(output));    // GCC does not implement wide-char pathnames here
 #endif
-                    }
-
-<<<<<<< HEAD
+            }
+
             size_t numMBsRun = 0;
             size_t actualMBSize = 0;
                     while (dataReader->GetMinibatch(inputMatrices))
@@ -411,17 +253,6 @@
 
                 for (int npos = 0; npos < nbrSamples ; npos++)
                 {
-=======
-                    size_t numMBsRun = 0;
-                    size_t actualMBSize = 0;
-                    while (dataReader->GetMinibatch(inputMatrices))
-                    {
-                        size_t nbrSamples = (size_t)(*inputMatrices[L"numberobs"])(0, 0);
-                        actualMBSize = nbrSamples;
-
-                        for (int npos = 0; npos < nbrSamples; npos++)
-                        {
->>>>>>> 4827a728
                             (*FeatureNodes)[npos]->UpdateEvalTimeStamp();
                             (*labelNodes)[npos]->UpdateEvalTimeStamp();
 
@@ -430,20 +261,15 @@
                             m_net.Evaluate((*evaluationNodes)[npos]);
 
                             ElemType mbCrossEntropy = (*criterionNodes)[npos]->FunctionValues().Get00Element(); // criterionNode should be a scalar
-<<<<<<< HEAD
                     epochCrossEntropy += mbCrossEntropy;
-=======
-                            epochCrossEntropy += mbCrossEntropy;
->>>>>>> 4827a728
 
                             ElemType mbEvalError = (*evaluationNodes)[npos]->FunctionValues().Get00Element(); //criterionNode should be a scalar
 
-                            epochEvalError += mbEvalError;
-                        }
-
-                        totalEpochSamples += actualMBSize;
-
-<<<<<<< HEAD
+                    epochEvalError += mbEvalError;
+                }
+
+                totalEpochSamples += actualMBSize;
+
                 if (outputStream.is_open())
                 {
                     //TODO: add support to dump multiple outputs
@@ -451,63 +277,54 @@
                     foreach_column(j, outputNode->FunctionValues())
                     {
                         foreach_row(i,outputNode->FunctionValues())
-=======
-                        if (outputStream.is_open())
->>>>>>> 4827a728
-                        {
-                            //TODO: add support to dump multiple outputs
-                            ComputationNodePtr outputNode = (*m_net.OutputNodes())[0];
-                            foreach_column(j, outputNode->FunctionValues())
-                            {
-                                foreach_row(i, outputNode->FunctionValues())
-                                {
-                                    outputStream << outputNode->FunctionValues()(i, j) << " ";
-                                }
-                                outputStream << endl;
-                            }
+                        {
+                            outputStream<<outputNode->FunctionValues()(i,j)<<" ";
                         }
-
-                        numMBsRun++;
-                        if (numMBsRun % m_numMBsToShowResult == 0)
-                        {
-                            numSamples = (totalEpochSamples - prevTotalEpochSamples);
-                            crossEntropy = epochCrossEntropy - prevEpochCrossEntropy;
-                            evalError = epochEvalError - prevEpochEvalError;
-
-                            fprintf(stderr, "Minibatch[%lu-%lu]: Samples Evaluated = %lu    EvalErr Per Sample = %.8g    Loss Per Sample = %.8g\n",
-                                prevStart, numMBsRun, numSamples, evalError / numSamples, crossEntropy / numSamples);
-
-                            prevTotalEpochSamples = totalEpochSamples;
-                            prevEpochCrossEntropy = epochCrossEntropy;
-                            prevEpochEvalError = epochEvalError;
-                            prevStart = numMBsRun + 1;
-                        }
-
+                        outputStream<<endl;
                     }
-
-                    // show final grouping of output
-                    numSamples = totalEpochSamples - prevTotalEpochSamples;
-                    if (numSamples > 0)
-                    {
-                        crossEntropy = epochCrossEntropy - prevEpochCrossEntropy;
-                        evalError = epochEvalError - prevEpochEvalError;
-                        fprintf(stderr, "Minibatch[%lu-%lu]: Samples Evaluated = %lu    EvalErr Per Sample = %.8g    Loss Per Sample = %.8g\n",
+                }
+
+                numMBsRun++;
+                if (numMBsRun % m_numMBsToShowResult == 0)
+                {
+                    numSamples = (totalEpochSamples - prevTotalEpochSamples);
+                    crossEntropy = epochCrossEntropy - prevEpochCrossEntropy;
+                    evalError = epochEvalError - prevEpochEvalError;
+
+                    fprintf(stderr, "Minibatch[%lu-%lu]: Samples Evaluated = %lu    EvalErr Per Sample = %.8g    Loss Per Sample = %.8g\n",
                             prevStart, numMBsRun, numSamples, evalError / numSamples, crossEntropy / numSamples);
-                    }
-
-                    //final statistics
-                    epochEvalError /= (ElemType)totalEpochSamples;
-                    epochCrossEntropy /= (ElemType)totalEpochSamples;
-                    fprintf(stderr, "Overall: Samples Evaluated = %lu   EvalErr Per Sample = %.8g   Loss Per Sample = %.8g\n", totalEpochSamples, epochEvalError, epochCrossEntropy);
-                    if (outputStream.is_open())
-                    {
-                        outputStream.close();
-                    }
-                    evalSetCrossEntropy = epochCrossEntropy;
-                    return epochEvalError;
-                }
-
-            protected:
+
+                    prevTotalEpochSamples = totalEpochSamples;
+                    prevEpochCrossEntropy = epochCrossEntropy;
+                    prevEpochEvalError = epochEvalError;
+                    prevStart = numMBsRun + 1;
+                }
+
+            }
+
+            // show final grouping of output
+            numSamples = totalEpochSamples - prevTotalEpochSamples;
+            if (numSamples > 0)
+            {
+                crossEntropy = epochCrossEntropy - prevEpochCrossEntropy;
+                evalError = epochEvalError - prevEpochEvalError;
+                fprintf(stderr, "Minibatch[%lu-%lu]: Samples Evaluated = %lu    EvalErr Per Sample = %.8g    Loss Per Sample = %.8g\n",
+                    prevStart, numMBsRun, numSamples, evalError / numSamples, crossEntropy / numSamples);
+            }
+
+            //final statistics
+            epochEvalError /= (ElemType)totalEpochSamples;
+            epochCrossEntropy /= (ElemType)totalEpochSamples;
+            fprintf(stderr, "Overall: Samples Evaluated = %lu   EvalErr Per Sample = %.8g   Loss Per Sample = %.8g\n", totalEpochSamples, epochEvalError, epochCrossEntropy);
+            if (outputStream.is_open())
+            {
+                outputStream.close();
+            }
+            evalSetCrossEntropy = epochCrossEntropy;
+            return epochEvalError;
+        }
+
+    protected:
                 void DisplayEvalStatistics(const size_t startMBNum, const size_t endMBNum, const size_t numSamplesLastMBs, 
                     const vector<ComputationNodePtr>& evalNodes,
                     const ElemType evalResults, const ElemType evalResultsLastMBs, bool displayConvertedValue = false)
@@ -521,86 +338,48 @@
 
                 }
 
-                void DisplayEvalStatistics(const size_t startMBNum, const size_t endMBNum, const size_t numSamplesLastMBs, const vector<ComputationNodePtr>& evalNodes,
-                        const vector<ElemType> & evalResults, const vector<ElemType> & evalResultsLastMBs, bool displayConvertedValue = false)
-                {
-                        fprintf(stderr, "Minibatch[%lu-%lu]: Samples Seen = %lu    ", startMBNum, endMBNum, numSamplesLastMBs);
-
-                    for (size_t i = 0; i<evalResults.size(); i++)
-                    {
-                        ElemType eresult = (evalResults[i] - evalResultsLastMBs[i]) / numSamplesLastMBs;
-                        fprintf(stderr, "%ls: %ls/Sample = %.8g    ", evalNodes[i]->NodeName().c_str(), evalNodes[i]->OperationName().c_str(), eresult);
-
-<<<<<<< HEAD
-    protected:
-                void DisplayEvalStatistics(const size_t startMBNum, const size_t endMBNum, const size_t numSamplesLastMBs, 
-                    const vector<ComputationNodePtr>& evalNodes,
-                    const ElemType evalResults, const ElemType evalResultsLastMBs, bool displayConvertedValue = false)
-                {
-                    vector<ElemType> evaR;
-                    evaR.push_back(evalResults);
-                    vector<ElemType> evaLast;
-                    evaLast.push_back(evalResultsLastMBs);
-
-                    DisplayEvalStatistics(startMBNum, endMBNum, numSamplesLastMBs, evalNodes, evaR, evaLast, displayConvertedValue);
-
-                }
-
         void DisplayEvalStatistics(const size_t startMBNum, const size_t endMBNum, const size_t numSamplesLastMBs, const vector<ComputationNodePtr>& evalNodes, 
             const vector<ElemType> & evalResults, const vector<ElemType> & evalResultsLastMBs, bool displayConvertedValue = false)
         {
             fprintf(stderr,"Minibatch[%lu-%lu]: Samples Seen = %lu    ", startMBNum, endMBNum, numSamplesLastMBs);
-=======
-                        if (displayConvertedValue)
-                        {
-                            //display Perplexity as well for crossEntropy values
-                            if (evalNodes[i]->OperationName() == CrossEntropyWithSoftmaxNode<ElemType>::TypeName() ||
-                                evalNodes[i]->OperationName() == CrossEntropyNode<ElemType>::TypeName() ||
-                                evalNodes[i]->OperationName() == ClassBasedCrossEntropyWithSoftmaxNode<ElemType>::TypeName() ||
-                                evalNodes[i]->OperationName() == NoiseContrastiveEstimationNode<ElemType>::TypeName())
-                                fprintf(stderr, "Perplexity = %.8g    ", std::exp(eresult));
-                        }
-                    }
->>>>>>> 4827a728
-
-                    fprintf(stderr, "\n");
-                }
-
-            protected:
-                ComputationNetwork<ElemType>& m_net;
-                size_t m_numMBsToShowResult;
-                int m_traceLevel;
-                void operator=(const SimpleEvaluator&); // (not assignable)
-
-            public:
-                /// for encoder-decoder RNN
-                list<pair<wstring, wstring>> m_lst_pair_encoder_decode_node_names;
-                list<pair<ComputationNodePtr, ComputationNodePtr>> m_lst_pair_encoder_decoder_nodes;
-
-                void SetEncoderDecoderNodePairs(std::list<pair<ComputationNodePtr, ComputationNodePtr>>& lst_pair_encoder_decoder_nodes)
-                {
-                    m_lst_pair_encoder_decoder_nodes.clear();
-                    for (typename std::list<pair<ComputationNodePtr, ComputationNodePtr>>::iterator iter = lst_pair_encoder_decoder_nodes.begin(); iter != lst_pair_encoder_decoder_nodes.end(); iter++)
-                        m_lst_pair_encoder_decoder_nodes.push_back(*iter);
-                }
-
-                /**
-                this evaluates encoder network and decoder framework
-                only beam search decoding is applied to the last network
-                */
-                ElemType EvaluateEncoderDecoderWithHiddenStates(
-                    vector<ComputationNetwork<ElemType>*> nets,
-                    vector<IDataReader<ElemType>*> dataReaders,
-                    const size_t mbSize,
-                    const size_t testSize = requestDataSize)
-                {
-                    size_t iNumNets = nets.size();
-
-                    ComputationNetwork<ElemType>* decoderNet = nullptr;
-                    IDataReader<ElemType>* decoderDataReader = dataReaders[iNumNets - 1];
-                    decoderNet = nets[iNumNets - 1];
-
-<<<<<<< HEAD
+
+            for (size_t i=0; i<evalResults.size(); i++)
+            {
+                ElemType eresult = (evalResults[i] - evalResultsLastMBs[i]) / numSamplesLastMBs;
+                fprintf(stderr, "%ls: %ls/Sample = %.8g    ", evalNodes[i]->NodeName().c_str(), evalNodes[i]->OperationName().c_str(), eresult);
+
+                if (displayConvertedValue)
+                {
+                    //display Perplexity as well for crossEntropy values
+                    if (evalNodes[i]->OperationName() == CrossEntropyWithSoftmaxNode<ElemType>::TypeName() ||
+                        evalNodes[i]->OperationName() == CrossEntropyNode<ElemType>::TypeName() ||
+                        evalNodes[i]->OperationName() == ClassBasedCrossEntropyWithSoftmaxNode<ElemType>::TypeName() ||
+                        evalNodes[i]->OperationName() == NoiseContrastiveEstimationNode<ElemType>::TypeName())
+                        fprintf(stderr, "Perplexity = %.8g    ", std::exp(eresult));
+                }
+            }
+
+            fprintf(stderr, "\n");
+        }
+
+    protected: 
+        ComputationNetwork<ElemType>& m_net;
+        size_t m_numMBsToShowResult;
+        int m_traceLevel;
+        void operator=(const SimpleEvaluator&); // (not assignable)
+
+    public:
+        /// for encoder-decoder RNN
+        list<pair<wstring, wstring>> m_lst_pair_encoder_decode_node_names;
+        list<pair<ComputationNodePtr, ComputationNodePtr>> m_lst_pair_encoder_decoder_nodes;
+
+        void SetEncoderDecoderNodePairs(std::list<pair<ComputationNodePtr, ComputationNodePtr>>& lst_pair_encoder_decoder_nodes)
+        {
+            m_lst_pair_encoder_decoder_nodes.clear();
+            for (typename std::list<pair<ComputationNodePtr, ComputationNodePtr>>::iterator iter = lst_pair_encoder_decoder_nodes.begin(); iter != lst_pair_encoder_decoder_nodes.end(); iter++)
+                m_lst_pair_encoder_decoder_nodes.push_back(*iter);
+        }
+
                 /**
                 this evaluates encoder network and decoder framework
                 only beam search decoding is applied to the last network
@@ -617,29 +396,22 @@
                     IDataReader<ElemType>* decoderDataReader = dataReaders[iNumNets - 1];
                     decoderNet = nets[iNumNets - 1];
 
-=======
->>>>>>> 4827a728
                     vector<ComputationNodePtr>* decoderEvaluationNodes = decoderNet->EvaluationNodes();
 
                     ElemType evalResults = 0;
 
                     vector<std::map<std::wstring, Matrix<ElemType>*>*> inputMatrices;
                     for (auto ptr = nets.begin(); ptr != nets.end(); ptr++)
-<<<<<<< HEAD
-            {
-=======
                     {
->>>>>>> 4827a728
                         vector<ComputationNodePtr>* featNodes = (*ptr)->FeatureNodes();
                         vector<ComputationNodePtr>* lablPtr = (*ptr)->LabelNodes();
                         map<wstring, Matrix<ElemType>*>* pMap = new map<wstring, Matrix<ElemType>*>();
                         for (auto pf = featNodes->begin(); pf != featNodes->end(); pf++)
-<<<<<<< HEAD
-            {
+                        {
                             (*pMap)[(*pf)->NodeName()] = &(*pf)->FunctionValues();
-            }
+                        }
                         for (auto pl = lablPtr->begin(); pl != lablPtr->end(); pl++)
-            {
+                        {
                             (*pMap)[(*pl)->NodeName()] =
                                 &((*pl)->FunctionValues());
             }
@@ -652,25 +424,6 @@
             size_t actualMBSize = 0;
             size_t numSamplesLastMBs = 0;
             size_t lastMBsRun = 0; //MBs run before this display
-=======
-                        {
-                            (*pMap)[(*pf)->NodeName()] = &(*pf)->FunctionValues();
-                        }
-                        for (auto pl = lablPtr->begin(); pl != lablPtr->end(); pl++)
-                        {
-                            (*pMap)[(*pl)->NodeName()] =
-                                &((*pl)->FunctionValues());
-                        }
-                        inputMatrices.push_back(pMap);
-                    }
-
-                    //evaluate through minibatches
-                    size_t totalEpochSamples = 0;
-                    size_t numMBsRun = 0;
-                    size_t actualMBSize = 0;
-                    size_t numSamplesLastMBs = 0;
-                    size_t lastMBsRun = 0; //MBs run before this display
->>>>>>> 4827a728
 
                     ElemType evalResultsLastMBs = (ElemType)0;
 
@@ -679,11 +432,7 @@
                         (*ptr)->StartMinibatchLoop(mbSize, 0, testSize);
                     }
 
-<<<<<<< HEAD
             bool bContinueDecoding = true;
-=======
-                    bool bContinueDecoding = true;
->>>>>>> 4827a728
                     while (bContinueDecoding)
                     {
 
@@ -695,19 +444,11 @@
                             if ((*ptr)->GetMinibatch(*(*pmat)) == false)
                             {
                                 bNoMoreData = true;
-<<<<<<< HEAD
                     break;
                             }
                         }
                         if (bNoMoreData)
                     break;
-=======
-                                break;
-                            }
-                        }
-                        if (bNoMoreData)
-                            break; 
->>>>>>> 4827a728
 
                         for (auto ptr = nets.begin(); ptr != nets.end(); ptr++)
                         {
@@ -719,11 +460,7 @@
                         for (auto ptr = nets.begin(); ptr != nets.end(); ptr++, preader++)
                         {
                             actualMBSize = (*ptr)->GetActualMBSize();
-<<<<<<< HEAD
                 if (actualMBSize == 0)
-=======
-                            if (actualMBSize == 0)
->>>>>>> 4827a728
                                 LogicError("decoderTrainSetDataReader read data but encoderNet reports no data read");
 
                             (*ptr)->SetActualMiniBatchSize(actualMBSize);
@@ -732,7 +469,6 @@
 
                             vector<ComputationNodePtr>* pairs = (*ptr)->PairNodes();
                             for (auto ptr2 = pairs->begin(); ptr2 != pairs->end(); ptr2++)
-<<<<<<< HEAD
                 {
                                 (*ptr)->Evaluate(*ptr2);
                             }
@@ -740,15 +476,6 @@
 
                         decoderNet = nets[iNumNets - 1];
                 /// not the sentence begining, because the initial hidden layer activity is from the encoder network
-=======
-                            {
-                                (*ptr)->Evaluate(*ptr2);
-                            }
-                        }
-
-                        decoderNet = nets[iNumNets - 1];
-                        /// not the sentence begining, because the initial hidden layer activity is from the encoder network
->>>>>>> 4827a728
                         actualMBSize = decoderNet->GetActualMBSize();
                         decoderNet->SetActualMiniBatchSize(actualMBSize);
                         if (actualMBSize == 0)
@@ -759,7 +486,6 @@
                         size_t i = 0; 
                         assert(decoderEvaluationNodes->size() == 1);
                         if (decoderEvaluationNodes->size() != 1)
-<<<<<<< HEAD
                 {
                             LogicError("Decoder should have only one evaluation node");
                 }
@@ -772,35 +498,14 @@
 
                             evalResults += (*ptr)->FunctionValues().Get00Element(); 
                 }
-=======
-                        {
-                            LogicError("Decoder should have only one evaluation node");
-                        }
-
-                        for (auto ptr = decoderEvaluationNodes->begin(); ptr != decoderEvaluationNodes->end(); ptr++, i++)
-                        {
-                            decoderNet->Evaluate(*ptr);
-                            if ((*ptr)->FunctionValues().GetNumElements() != 1)
-                                LogicError("EvaluateEncoderDecoderWithHiddenStates: decoder evaluation should return a scalar value");
-
-                            evalResults += (*ptr)->FunctionValues().Get00Element(); 
-                        }
-
-                        totalEpochSamples += actualMBSize;
-                        numMBsRun++;
-
-                        if (m_traceLevel > 0)
-                        {
-                            numSamplesLastMBs += actualMBSize;
->>>>>>> 4827a728
-
-                            if (numMBsRun % m_numMBsToShowResult == 0)
-                            {
-                                DisplayEvalStatistics(lastMBsRun + 1, numMBsRun, numSamplesLastMBs, *decoderEvaluationNodes, evalResults, evalResultsLastMBs);
-
-                                evalResultsLastMBs = evalResults;
-
-<<<<<<< HEAD
+
+                totalEpochSamples += actualMBSize;
+                numMBsRun++;
+
+                if (m_traceLevel > 0)
+                {
+                    numSamplesLastMBs += actualMBSize;
+
                     if (numMBsRun % m_numMBsToShowResult == 0)
                     {
                                 DisplayEvalStatistics(lastMBsRun + 1, numMBsRun, numSamplesLastMBs, *decoderEvaluationNodes, evalResults, evalResultsLastMBs);
@@ -809,22 +514,9 @@
 
                         numSamplesLastMBs = 0;
                         lastMBsRun = numMBsRun;
-=======
-                                numSamplesLastMBs = 0;
-                                lastMBsRun = numMBsRun;
-                            }
-                        }
-
-                        /// call DataEnd to check if end of sentence is reached
-                        /// datareader will do its necessary/specific process for sentence ending 
-                        for (auto ptr = dataReaders.begin(); ptr != dataReaders.end(); ptr++)
-                        {
-                            (*ptr)->DataEnd(endDataSentence);
-                        }
->>>>>>> 4827a728
                     }
-
-<<<<<<< HEAD
+                }
+
                 /// call DataEnd to check if end of sentence is reached
                 /// datareader will do its necessary/specific process for sentence ending 
                         for (auto ptr = dataReaders.begin(); ptr != dataReaders.end(); ptr++)
@@ -851,94 +543,47 @@
             {
                         delete *ptr; 
             }
-=======
-                    // show last batch of results
-                    if (m_traceLevel > 0 && numSamplesLastMBs > 0)
-                    {
-                        DisplayEvalStatistics(lastMBsRun + 1, numMBsRun, numSamplesLastMBs, *decoderEvaluationNodes, evalResults, evalResultsLastMBs);
-                    }
-
-                    //final statistics
-                    evalResultsLastMBs = 0;
-
-                    fprintf(stderr, "Final Results: ");
-                    DisplayEvalStatistics(1, numMBsRun, totalEpochSamples, *decoderEvaluationNodes, evalResults, evalResultsLastMBs, true);
-
-                    evalResults /= totalEpochSamples;
-
-                    for (auto ptr = inputMatrices.begin(); ptr != inputMatrices.end(); ptr++)
-                    {
-                        delete *ptr; 
-                    }
->>>>>>> 4827a728
-
-                    return evalResults;
-                }
-
-                void InitTrainEncoderDecoderWithHiddenStates(const ConfigParameters& readerConfig)
-                {
-                    ConfigArray arrEncoderNodeNames = readerConfig("encoderNodes", "");
-                    vector<wstring> encoderNodeNames;
-
-                    m_lst_pair_encoder_decode_node_names.clear();;
-
-                    if (arrEncoderNodeNames.size() > 0)
-                    {
-                        /// newer code that explicitly place multiple streams for inputs
-                        foreach_index(i, arrEncoderNodeNames) // inputNames should map to node names
-                        {
-                            wstring nodeName = arrEncoderNodeNames[i];
-                            encoderNodeNames.push_back(nodeName);
-                        }
-                    }
-
-                    ConfigArray arrDecoderNodeNames = readerConfig("decoderNodes", "");
-                    vector<wstring> decoderNodeNames;
-                    if (arrDecoderNodeNames.size() > 0)
-                    {
-                        /// newer code that explicitly place multiple streams for inputs
-                        foreach_index(i, arrDecoderNodeNames) // inputNames should map to node names
-                        {
-                            wstring nodeName = arrDecoderNodeNames[i];
-                            decoderNodeNames.push_back(nodeName);
-                        }
-                    }
-
-                    assert(encoderNodeNames.size() == decoderNodeNames.size());
-
-                    for (size_t i = 0; i < encoderNodeNames.size(); i++)
-                    {
-                        m_lst_pair_encoder_decode_node_names.push_back(make_pair(encoderNodeNames[i], decoderNodeNames[i]));
-                    }
-                }
-
-                void EncodingEvaluateDecodingBeamSearch(
-                    vector<ComputationNetwork<ElemType>*> nets,
-                    vector<IDataReader<ElemType>*> readers,
-                    IDataWriter<ElemType>& dataWriter,
-                    const vector<wstring>& evalNodeNames,
-                    const vector<wstring>& writeNodeNames,
-                    const size_t mbSize, const ElemType beam, const size_t testSize)
-                {
-                    size_t iNumNets = nets.size();
-                    if (iNumNets < 2)
-                    {
-                        LogicError("Has to have at least two networks");
-                    }
-
-                    ComputationNetwork<ElemType>* decoderNet = nets[iNumNets - 1];
-                    IDataReader<ElemType>* encoderDataReader = readers[iNumNets - 2];
-                    IDataReader<ElemType>* decoderDataReader = readers[iNumNets - 1];
-                    vector<ComputationNodePtr>* decoderFeatureNodes = decoderNet->FeatureNodes();
-
-                    //specify output nodes and files
-                    std::vector<ComputationNodePtr> outputNodes;
-                    for (auto ptr = evalNodeNames.begin(); ptr != evalNodeNames.end(); ptr++)
-                    {
-                        outputNodes.push_back(decoderNet->GetNodeFromName(*ptr));
-                    }
-
-<<<<<<< HEAD
+
+            return evalResults;
+        }
+
+        void InitTrainEncoderDecoderWithHiddenStates(const ConfigParameters& readerConfig)
+        {
+            ConfigArray arrEncoderNodeNames = readerConfig("encoderNodes", "");
+            vector<wstring> encoderNodeNames;
+
+            m_lst_pair_encoder_decode_node_names.clear();;
+
+            if (arrEncoderNodeNames.size() > 0)
+            {
+                /// newer code that explicitly place multiple streams for inputs
+                foreach_index(i, arrEncoderNodeNames) // inputNames should map to node names
+                {
+                    wstring nodeName = arrEncoderNodeNames[i];
+                    encoderNodeNames.push_back(nodeName);
+                }
+            }
+
+            ConfigArray arrDecoderNodeNames = readerConfig("decoderNodes", "");
+            vector<wstring> decoderNodeNames;
+            if (arrDecoderNodeNames.size() > 0)
+            {
+                /// newer code that explicitly place multiple streams for inputs
+                foreach_index(i, arrDecoderNodeNames) // inputNames should map to node names
+                {
+                    wstring nodeName = arrDecoderNodeNames[i];
+                    decoderNodeNames.push_back(nodeName);
+                }
+            }
+
+            assert(encoderNodeNames.size() == decoderNodeNames.size());
+
+            for (size_t i = 0; i < encoderNodeNames.size(); i++)
+            {
+                m_lst_pair_encoder_decode_node_names.push_back(make_pair(encoderNodeNames[i], decoderNodeNames[i]));
+            }
+        }
+
         void EncodingEvaluateDecodingBeamSearch(
                     vector<ComputationNetwork<ElemType>*> nets,
                     vector<IDataReader<ElemType>*> readers,
@@ -974,58 +619,27 @@
                     std::map<std::wstring, Matrix<ElemType>*> inputMatrices;
                     std::map<std::wstring, Matrix<ElemType>*> decoderInputMatrices;
                     for (auto ptr = nets.begin(); ptr != nets.end()- 1; ptr++)
-            {
-                        vector<ComputationNodePtr>* featNodes = (*ptr)->FeatureNodes();
-                        for (auto ptr2 = featNodes->begin(); ptr2 != featNodes->end(); ptr2++)
-                        {
-                            inputMatrices[(*ptr2)->NodeName()] = &(*ptr2)->FunctionValues();
-            }
-
-                        vector<ComputationNodePtr>* lablNodes = (*ptr)->LabelNodes();
-                        for (auto ptr2 = lablNodes->begin(); ptr2 != lablNodes->end(); ptr2++)
-            {
-                            inputMatrices[(*ptr2)->NodeName()] = &(*ptr2)->FunctionValues();
-            }
-            }
-
-=======
-                    //specify nodes to write to file
-                    std::vector<ComputationNodePtr> writeNodes;
-                    for (int i = 0; i<writeNodeNames.size(); i++)
-                        writeNodes.push_back(m_net.GetNodeFromName(writeNodeNames[i]));
-
-                    //prepare features and labels
-                    std::map<std::wstring, Matrix<ElemType>*> inputMatrices;
-                    std::map<std::wstring, Matrix<ElemType>*> decoderInputMatrices;
-                    for (auto ptr = nets.begin(); ptr != nets.end()- 1; ptr++)
                     {
                         vector<ComputationNodePtr>* featNodes = (*ptr)->FeatureNodes();
                         for (auto ptr2 = featNodes->begin(); ptr2 != featNodes->end(); ptr2++)
                         {
                             inputMatrices[(*ptr2)->NodeName()] = &(*ptr2)->FunctionValues();
-                        }
+            }
 
                         vector<ComputationNodePtr>* lablNodes = (*ptr)->LabelNodes();
                         for (auto ptr2 = lablNodes->begin(); ptr2 != lablNodes->end(); ptr2++)
-                        {
+            {
                             inputMatrices[(*ptr2)->NodeName()] = &(*ptr2)->FunctionValues();
-                        }
-                    }
-
->>>>>>> 4827a728
+            }
+            }
+
                     /// for the last network
                     auto ptr = nets.end() - 1;
                     vector<ComputationNodePtr>* featNodes = (*ptr)->FeatureNodes();
                     for (auto ptr2 = featNodes->begin(); ptr2 != featNodes->end(); ptr2++)
-<<<<<<< HEAD
                 {
                         decoderInputMatrices[(*ptr2)->NodeName()] = &(*ptr2)->FunctionValues();
             }
-=======
-                    {
-                        decoderInputMatrices[(*ptr2)->NodeName()] = &(*ptr2)->FunctionValues();
-                    }
->>>>>>> 4827a728
 
                     vector<ComputationNodePtr>* lablNodes = (*ptr)->LabelNodes();
                     for (auto ptr2 = lablNodes->begin(); ptr2 != lablNodes->end(); ptr2++)
@@ -1033,9 +647,9 @@
                         decoderInputMatrices[(*ptr2)->NodeName()] = &(*ptr2)->FunctionValues();
                     }
 
-                    //evaluate through minibatches
-                    size_t totalEpochSamples = 0;
-                    size_t actualMBSize = 0;
+            //evaluate through minibatches
+            size_t totalEpochSamples = 0;
+            size_t actualMBSize = 0;
 
                     for (auto ptr = readers.begin(); ptr != readers.end(); ptr++)
                     {
@@ -1045,13 +659,8 @@
 
                     Matrix<ElemType> historyMat(m_net.GetDeviceID()); 
 
-<<<<<<< HEAD
             bool bDecoding = true; 
             while (bDecoding){
-=======
-                    bool bDecoding = true;
-                    while (bDecoding){
->>>>>>> 4827a728
                         bool noMoreData = false; 
                         /// only get minibatch on the encoder parts of networks
                         size_t k = 0; 
@@ -1060,11 +669,7 @@
                             if ((*ptr)->GetMinibatch(inputMatrices) == false)
                             {
                                 noMoreData = true;
-<<<<<<< HEAD
                     break;
-=======
-                                break;
->>>>>>> 4827a728
                             }
                         }
                         if (noMoreData)
@@ -1073,7 +678,6 @@
                         }
 
                         for (auto ptr = nets.begin(); ptr != nets.end() - 1; ptr++)
-<<<<<<< HEAD
                 {
                             /// only on the encoder part of the networks
                             vector<ComputationNodePtr> * featNodes = (*ptr)->FeatureNodes();
@@ -1099,72 +703,18 @@
                                 (*ptr)->Evaluate(*ptr2);
                             }
                 }
-=======
-                        {
-                            /// only on the encoder part of the networks
-                            vector<ComputationNodePtr> * featNodes = (*ptr)->FeatureNodes();
-                            UpdateEvalTimeStamps(featNodes);
-                        }
-
-
-                        auto ptrreader = readers.begin();
-                        size_t mNutt = 0; 
-                        for (auto ptr = nets.begin(); ptr != nets.end() - 1; ptr++, ptrreader++)
-                        {
-                            /// evaluate on the encoder networks
-                            actualMBSize = (*ptr)->GetActualMBSize();
-
-                            (*ptr)->SetActualMiniBatchSize(actualMBSize);
-                            mNutt = (*ptrreader)->NumberSlicesInEachRecurrentIter();
-                            (*ptr)->SetActualNbrSlicesInEachRecIter(mNutt);
-                            (*ptrreader)->SetSentenceSegBatch((*ptr)->SentenceBoundary(), (*ptr)->MinibatchPackingFlags());
-
-                            vector<ComputationNodePtr>* pairs = (*ptr)->PairNodes();
-                            for (auto ptr2 = pairs->begin(); ptr2 != pairs->end(); ptr2++)
-                            {
-                                (*ptr)->Evaluate(*ptr2);
-                            }
-                        }
-
-                        vector<size_t> best_path;
->>>>>>> 4827a728
+
+                vector<size_t> best_path;
 
                         /// not the sentence begining, because the initial hidden layer activity is from the encoder network
                         decoderNet->SetActualMiniBatchSize(actualMBSize);
                         decoderNet->SetActualNbrSlicesInEachRecIter(mNutt);
                         encoderDataReader->SetSentenceSegBatch(decoderNet->SentenceBoundary(), decoderNet->MinibatchPackingFlags());
 
-<<<<<<< HEAD
-                        /// not the sentence begining, because the initial hidden layer activity is from the encoder network
-                        decoderNet->SetActualMiniBatchSize(actualMBSize);
-                        decoderNet->SetActualNbrSlicesInEachRecIter(mNutt);
-                        encoderDataReader->SetSentenceSegBatch(decoderNet->SentenceBoundary(), decoderNet->MinibatchPackingFlags());
-
                         FindBestPathWithVariableLength(decoderNet, actualMBSize, decoderDataReader, dataWriter, &outputNodes, &writeNodes, decoderFeatureNodes, beam, &decoderInputMatrices, best_path);
-=======
-                        FindBestPathWithVariableLength(decoderNet, actualMBSize, decoderDataReader, dataWriter, &outputNodes, &writeNodes, decoderFeatureNodes, beam, &decoderInputMatrices, best_path);
-
-                        totalEpochSamples += actualMBSize;
-
-                        /// call DataEnd to check if end of sentence is reached
-                        /// datareader will do its necessary/specific process for sentence ending 
-                        for (auto ptr = readers.begin(); ptr != readers.end(); ptr++)
-                        {
-                            (*ptr)->DataEnd(endDataSentence);
-                        }
-                    }
-                }
->>>>>>> 4827a728
-
-                bool GetCandidatesAtOneTimeInstance(const Matrix<ElemType>& score,
-                    const ElemType & preScore, const ElemType & threshold,
-                    const ElemType& best_score_so_far,
-                    vector<pair<int, ElemType>>& rCandidate)
-                {
-                    Matrix<ElemType> ptrScore(CPUDEVICE);
-                    ptrScore = score;
-
-<<<<<<< HEAD
+
+                totalEpochSamples += actualMBSize;
+
                 /// call DataEnd to check if end of sentence is reached
                 /// datareader will do its necessary/specific process for sentence ending 
                         for (auto ptr = readers.begin(); ptr != readers.end(); ptr++)
@@ -1173,122 +723,104 @@
                         }
             }
         }
-=======
-                    ElemType *pPointer = ptrScore.BufferPointer();
-                    vector<pair<int, ElemType>> tPairs;
-                    for (int i = 0; i < ptrScore.GetNumElements(); i++)
-                    {
-                        tPairs.push_back(make_pair(i, pPointer[i]));
-                        //                    assert(pPointer[i] <= 1.0); /// work on the posterior probabilty, so every score should be smaller than 1.0
-                    }
->>>>>>> 4827a728
-
-                    std::sort(tPairs.begin(), tPairs.end(), comparator<ElemType>);
-
-                    bool bAboveThreshold = false;
-                    for (typename vector<pair<int, ElemType>>::iterator itr = tPairs.begin(); itr != tPairs.end(); itr++)
-                    {
-                        if (itr->second < 0.0)
-                            LogicError("This means to use probability so the value should be non-negative");
-
-                        ElemType dScore = (itr->second >(ElemType)EPS_IN_LOG) ? log(itr->second) : (ElemType)LOG_OF_EPS_IN_LOG;
-
-                        dScore += preScore;
-                        if (dScore >= threshold && dScore >= best_score_so_far)
-                        {
-                            rCandidate.push_back(make_pair(itr->first, dScore));
-                            bAboveThreshold = true;
-                        }
-                        else
-                        {
-                            break;
-                        }
-                    }
-
-                    return bAboveThreshold;
-                }
-
-                // retrieve activity at time atTime. 
-                // notice that the function values returned is single column 
-                void PreComputeActivityAtTime(size_t atTime)
-                {
-                    for (auto nodeIter = batchComputeNodes.begin(); nodeIter != batchComputeNodes.end(); nodeIter++)
-                    {
-                        ComputationNodePtr node = *nodeIter;
-                        node->EvaluateThisNode(atTime);
-                        if (node->FunctionValues().GetNumCols() != node->GetNbrSlicesInEachRecurrentIteration())
-                        {
-                            RuntimeError("preComputeActivityAtTime: the function values has to be a single column matrix ");
-                        }
-                    }
-                }
-
-                //return true if precomputation is executed.
-                void ResetPreCompute()
-                {
-                    //mark false
-                    for (auto nodeIter = batchComputeNodes.begin(); nodeIter != batchComputeNodes.end(); nodeIter++)
-                    {
-                        BatchModeNode<ElemType>* node = static_cast<BatchModeNode<ElemType>*> (*nodeIter);
-                        node->MarkComputed(false);
-                    }
-                }
-
-                //return true if precomputation is executed.
-                bool PreCompute(ComputationNetwork<ElemType>& net,
-                    std::vector<ComputationNodePtr>* FeatureNodes)
-                {
-                    batchComputeNodes = net.GetNodesRequireBatchMode();
-
-<<<<<<< HEAD
+
+        bool GetCandidatesAtOneTimeInstance(const Matrix<ElemType>& score,
+            const ElemType & preScore, const ElemType & threshold,
+            const ElemType& best_score_so_far,
+            vector<pair<int, ElemType>>& rCandidate)
+        {
+            Matrix<ElemType> ptrScore(CPUDEVICE);
+            ptrScore = score;
+
+            ElemType *pPointer = ptrScore.BufferPointer();
+            vector<pair<int, ElemType>> tPairs;
+            for (int i = 0; i < ptrScore.GetNumElements(); i++)
+            {
+                tPairs.push_back(make_pair(i, pPointer[i]));
+                //                    assert(pPointer[i] <= 1.0); /// work on the posterior probabilty, so every score should be smaller than 1.0
+            }
+
+            std::sort(tPairs.begin(), tPairs.end(), comparator<ElemType>);
+
+            bool bAboveThreshold = false;
+            for (typename vector<pair<int, ElemType>>::iterator itr = tPairs.begin(); itr != tPairs.end(); itr++)
+            {
+                if (itr->second < 0.0)
+                    LogicError("This means to use probability so the value should be non-negative");
+
+                ElemType dScore = (itr->second > (ElemType)EPS_IN_LOG) ? log(itr->second) : (ElemType)LOG_OF_EPS_IN_LOG;
+
+                dScore += preScore;
+                if (dScore >= threshold && dScore >= best_score_so_far)
+                {
+                    rCandidate.push_back(make_pair(itr->first, dScore));
+                    bAboveThreshold = true;
+                }
+                else
+                {
+                    break;
+                }
+            }
+
+            return bAboveThreshold;
+        }
+
+        // retrieve activity at time atTime. 
+        // notice that the function values returned is single column 
+        void PreComputeActivityAtTime(size_t atTime)
+        {
+            for (auto nodeIter = batchComputeNodes.begin(); nodeIter != batchComputeNodes.end(); nodeIter++)
+            {
+                ComputationNodePtr node = *nodeIter;
+                node->EvaluateThisNode(atTime);
+                if (node->FunctionValues().GetNumCols() != node->GetNbrSlicesInEachRecurrentIteration())
+                {
+                    RuntimeError("preComputeActivityAtTime: the function values has to be a single column matrix ");
+                }
+            }
+        }
+
+        //return true if precomputation is executed.
+        void ResetPreCompute()
+        {
+            //mark false
+            for (auto nodeIter = batchComputeNodes.begin(); nodeIter != batchComputeNodes.end(); nodeIter++)
+            {
+                BatchModeNode<ElemType>* node = static_cast<BatchModeNode<ElemType>*> (*nodeIter);
+                node->MarkComputed(false);
+            }
+        }
+
         //return true if precomputation is executed.
         bool PreCompute(ComputationNetwork<ElemType>& net,
                     std::vector<ComputationNodePtr>* FeatureNodes)
         {
             batchComputeNodes = net.GetNodesRequireBatchMode();
-=======
-                    if (batchComputeNodes.size() == 0)
-                    {
-                        return false;
-                    }
->>>>>>> 4827a728
-
-                    UpdateEvalTimeStamps(FeatureNodes);
-
-                    size_t actualMBSize = net.GetActualMBSize();
-                    net.SetActualMiniBatchSize(actualMBSize);
-                    for (auto nodeIter = batchComputeNodes.begin(); nodeIter != batchComputeNodes.end(); nodeIter++)
-                    {
-                        net.Evaluate(*nodeIter);
-                    }
-
-                    //mark done
-                    for (auto nodeIter = batchComputeNodes.begin(); nodeIter != batchComputeNodes.end(); nodeIter++)
-                    {
-                        BatchModeNode<ElemType>* node = static_cast<BatchModeNode<ElemType>*> (*nodeIter);
-                        node->MarkComputed(true);
-                    }
-
-                    return true;
-                }
-
-                void WriteNbest(const size_t nidx, const vector<size_t> &best_path,
-                    std::vector<ComputationNodePtr>* outputNodes, IDataWriter<ElemType>& dataWriter)
-                {
-                    assert(outputNodes->size() == 1);
-                    std::map<std::wstring, void *, nocase_compare> outputMatrices;
-                    size_t bSize = best_path.size();
-                    for (int i = 0; i < outputNodes->size(); i++)
-                    {
-                        size_t dim = (*outputNodes)[i]->FunctionValues().GetNumRows();
-                        (*outputNodes)[i]->FunctionValues().Resize(dim, bSize);
-                        (*outputNodes)[i]->FunctionValues().SetValue(0);
-                        for (int k = 0; k < bSize; k++)
-                            (*outputNodes)[i]->FunctionValues().SetValue(best_path[k], k, 1.0);
-                        outputMatrices[(*outputNodes)[i]->NodeName()] = (void *)(&(*outputNodes)[i]->FunctionValues());
-                    }
-
-<<<<<<< HEAD
+
+            if (batchComputeNodes.size() == 0)
+            {
+                return false;
+            }
+
+            UpdateEvalTimeStamps(FeatureNodes);
+
+            size_t actualMBSize = net.GetActualMBSize();
+            net.SetActualMiniBatchSize(actualMBSize);
+            for (auto nodeIter = batchComputeNodes.begin(); nodeIter != batchComputeNodes.end(); nodeIter++)
+            {
+                net.Evaluate(*nodeIter);
+            }
+
+            //mark done
+            for (auto nodeIter = batchComputeNodes.begin(); nodeIter != batchComputeNodes.end(); nodeIter++)
+            {
+                BatchModeNode<ElemType>* node = static_cast<BatchModeNode<ElemType>*> (*nodeIter);
+                node->MarkComputed(true);
+            }
+
+            return true;
+        }
+
         void WriteNbest(const size_t nidx, const vector<size_t> &best_path,
                     std::vector<ComputationNodePtr>* outputNodes, IDataWriter<ElemType>& dataWriter)
         {
@@ -1311,26 +843,17 @@
                 void BeamSearch(IDataReader<ElemType>* dataReader, IDataWriter<ElemType>& dataWriter, const vector<wstring>& outputNodeNames, const vector<wstring>& writeNodeNames, const size_t mbSize, const ElemType beam, const size_t testSize)
         {
             clock_t startReadMBTime = 0, endComputeMBTime = 0;
-=======
-                    dataWriter.SaveData(nidx, outputMatrices, bSize, bSize, 0);
-                }
-
-                void BeamSearch(IDataReader<ElemType>* dataReader, IDataWriter<ElemType>& dataWriter, const vector<wstring>& outputNodeNames, const vector<wstring>& writeNodeNames, const size_t mbSize, const ElemType beam, const size_t testSize)
-                {
-                    clock_t startReadMBTime = 0, endComputeMBTime = 0;
->>>>>>> 4827a728
-
-                    //specify output nodes and files
-                    std::vector<ComputationNodePtr> outputNodes;
-                    for (int i = 0; i<outputNodeNames.size(); i++)
-                        outputNodes.push_back(m_net.GetNodeFromName(outputNodeNames[i]));
-
-                    //specify nodes to write to file
-                    std::vector<ComputationNodePtr> writeNodes;
-                    for (int i = 0; i<writeNodeNames.size(); i++)
-                        writeNodes.push_back(m_net.GetNodeFromName(writeNodeNames[i]));
-
-<<<<<<< HEAD
+
+            //specify output nodes and files
+            std::vector<ComputationNodePtr> outputNodes;
+            for (int i = 0; i<outputNodeNames.size(); i++)
+                outputNodes.push_back(m_net.GetNodeFromName(outputNodeNames[i]));
+
+            //specify nodes to write to file
+            std::vector<ComputationNodePtr> writeNodes;
+            for (int i = 0; i<writeNodeNames.size(); i++)
+                writeNodes.push_back(m_net.GetNodeFromName(writeNodeNames[i]));
+
             //prepare features and labels
                     std::vector<ComputationNodePtr> * FeatureNodes = m_net.FeatureNodes();
                     std::vector<ComputationNodePtr> * labelNodes = m_net.LabelNodes();
@@ -1344,99 +867,55 @@
             {
                         inputMatrices[(*labelNodes)[i]->NodeName()] = &(*labelNodes)[i]->FunctionValues();
             }
-=======
-                    //prepare features and labels
-                    std::vector<ComputationNodePtr> * FeatureNodes = m_net.FeatureNodes();
-                    std::vector<ComputationNodePtr> * labelNodes = m_net.LabelNodes();
-
-                    std::map<std::wstring, Matrix<ElemType>*> inputMatrices;
-                    for (size_t i = 0; i<FeatureNodes->size(); i++)
-                    {
-                        inputMatrices[(*FeatureNodes)[i]->NodeName()] = &(*FeatureNodes)[i]->FunctionValues();
-                    }
-                    for (size_t i = 0; i<labelNodes->size(); i++)
-                    {
-                        inputMatrices[(*labelNodes)[i]->NodeName()] = &(*labelNodes)[i]->FunctionValues();
-                    }
->>>>>>> 4827a728
-
-                    //evaluate through minibatches
-                    size_t totalEpochSamples = 0;
-                    size_t actualMBSize = 0;
+
+            //evaluate through minibatches
+            size_t totalEpochSamples = 0;
+            size_t actualMBSize = 0;
 
                     dataReader->StartMinibatchLoop(mbSize, 0, testSize);
                     dataReader->SetNbrSlicesEachRecurrentIter(1);
 
-<<<<<<< HEAD
             startReadMBTime = clock();
             size_t numMBsRun = 0;
             ElemType ComputeTimeInMBs = 0;
                     while (dataReader->GetMinibatch(inputMatrices))
             {
                 UpdateEvalTimeStamps(FeatureNodes);
-=======
-                    startReadMBTime = clock();
-                    size_t numMBsRun = 0;
-                    ElemType ComputeTimeInMBs = 0;
-                    while (dataReader->GetMinibatch(inputMatrices))
-                    {
-                        UpdateEvalTimeStamps(FeatureNodes);
->>>>>>> 4827a728
-
-                        actualMBSize = m_net.GetActualMBSize();
-                        m_net.SetActualMiniBatchSize(actualMBSize);
-
-                        vector<size_t> best_path;
+
+                actualMBSize = m_net.GetActualMBSize();
+                m_net.SetActualMiniBatchSize(actualMBSize);
+
+                vector<size_t> best_path;
 
                         FindBestPath(&m_net, dataReader, 
                             dataWriter, &outputNodes, 
                             &writeNodes, FeatureNodes,
                             beam, &inputMatrices, best_path);
 
-                        totalEpochSamples += actualMBSize;
-
-<<<<<<< HEAD
+                totalEpochSamples += actualMBSize;
+
                 /// call DataEnd to check if end of sentence is reached
                 /// datareader will do its necessary/specific process for sentence ending 
-=======
-                        /// call DataEnd to check if end of sentence is reached
-                        /// datareader will do its necessary/specific process for sentence ending 
->>>>>>> 4827a728
                         dataReader->DataEnd(endDataSentence);
 
-                        endComputeMBTime = clock();
-                        numMBsRun++;
-
-                        if (m_traceLevel > 0)
-                        {
-                            ElemType MBComputeTime = (ElemType)(endComputeMBTime - startReadMBTime) / CLOCKS_PER_SEC;
-
-                            ComputeTimeInMBs += MBComputeTime;
-
-                            fprintf(stderr, "Sentenes Seen = %d; Samples seen = %d; Total Compute Time = %.8g ; Time Per Sample=%.8g\n", numMBsRun, totalEpochSamples, ComputeTimeInMBs, ComputeTimeInMBs / totalEpochSamples);
-                        }
-
-                        startReadMBTime = clock();
-                    }
-
-                    fprintf(stderr, "done decoding\n");
-                }
-
-                void FindBestPath(ComputationNetwork<ElemType>* evalnet,
-                    IDataReader<ElemType>* dataReader, IDataWriter<ElemType>& dataWriter,
-                    std::vector<ComputationNodePtr>* evalNodes,
-                    std::vector<ComputationNodePtr>* outputNodes,
-                    std::vector<ComputationNodePtr>* FeatureNodes,
-                    const ElemType beam,
-                    std::map<std::wstring, Matrix<ElemType>*>* inputMatrices,
-                    vector<size_t> &best_path)
-                {
-                    assert(evalNodes->size() == 1);
-
-                    NN_state<ElemType> state;
-                    NN_state<ElemType> null_state;
-
-<<<<<<< HEAD
+                endComputeMBTime = clock();
+                numMBsRun++;
+
+                if (m_traceLevel > 0)
+                {
+                    ElemType MBComputeTime = (ElemType)(endComputeMBTime - startReadMBTime) / CLOCKS_PER_SEC;
+
+                    ComputeTimeInMBs += MBComputeTime;
+
+                    fprintf(stderr, "Sentenes Seen = %d; Samples seen = %d; Total Compute Time = %.8g ; Time Per Sample=%.8g\n", numMBsRun, totalEpochSamples, ComputeTimeInMBs, ComputeTimeInMBs / totalEpochSamples);
+                }
+
+                startReadMBTime = clock();
+            }
+
+            fprintf(stderr, "done decoding\n");
+        }
+
                 void FindBestPath(ComputationNetwork<ElemType>* evalnet,
                     IDataReader<ElemType>* dataReader, IDataWriter<ElemType>& dataWriter,
                     std::vector<ComputationNodePtr>* evalNodes,
@@ -1502,36 +981,16 @@
                     /// state need to be carried over from past time instance
                             evalnet->SentenceBoundary().SetValue(SENTENCE_MIDDLE);
                 }
-=======
-                    priority_queue<Token<ElemType>> n_bests;  /// save n-bests
-
-                    /**
-                    loop over all the candidates for the featureDelayTarget,
-                    evaluate their scores, save their histories
-                    */
-                    priority_queue<Token<ElemType>> from_queue, to_queue;
-                    vector<ElemType> evalResults;
->>>>>>> 4827a728
-
-                    size_t mbSize;
-                    mbSize = evalnet->GetActualMBSize();
-                    size_t maxMbSize = 2 * mbSize;
-
-                    /// use reader to initialize evalnet's sentence start information to let it know that this
-                    /// is the begining of sentence
-                    evalnet->SetActualMiniBatchSize(mbSize);
-                    evalnet->SetActualNbrSlicesInEachRecIter(dataReader->NumberSlicesInEachRecurrentIter());
-                    dataReader->SetSentenceSegBatch(evalnet->SentenceBoundary(), evalnet->MinibatchPackingFlags());
-
-                    clock_t start, now;
-                    start = clock();
-
-                    /// for the case of not using encoding, no previous state is avaliable, except for the default hidden layer activities 
-                    /// no need to get that history and later to set the history as there are default hidden layer activities
-
-                    from_queue.push(Token<ElemType>(0., vector<size_t>(), state)); /// the first element in the priority queue saves the initial NN state
-
-<<<<<<< HEAD
+
+                PreComputeActivityAtTime(itdx);
+
+                while (!from_queue.empty()) {
+                    const Token<ElemType> from_token = from_queue.top();
+                    vector<size_t> history = from_token.sequence;
+
+                    /// update feature nodes once, as the observation is the same for all propsoals in labels
+                    UpdateEvalTimeStamps(FeatureNodes);
+
                     /// history is updated in the getproposalobs function
                             dataReader->GetProposalObs(inputMatrices, itdx, history);
 
@@ -1549,169 +1008,66 @@
 
                                 evalnet->GetHistory(state.hidden_activity, true);
                         for (typename vector<pair<int, ElemType>>::iterator itr = retPair.begin(); itr != retPair.end(); itr++)
-=======
-                    dataReader->InitProposals(inputMatrices);
-                    size_t itdx = 0;
-                    size_t maxSize = min(maxMbSize, mbSize);
-
-                    ResetPreCompute();
-                    PreCompute(*evalnet, FeatureNodes);
-
-                    /// need to set the minibatch size to 1, and initialize evalnet's sentence start information to let it know that this
-                    /// is the begining of sentence
-                    evalnet->SetActualMiniBatchSize(1, FeatureNodes);
-                    dataReader->SetSentenceSegBatch(evalnet->SentenceBoundary(), evalnet->MinibatchPackingFlags());
-                    /// need to set the sentence begining segmentation info
-                    evalnet->SentenceBoundary().SetValue(SENTENCE_BEGIN);
-
-                    for (itdx = 0; itdx < maxSize; itdx++)
-                    {
-                        ElemType best_score = -numeric_limits<ElemType>::infinity();
-                        vector<size_t> best_output_label;
-
-                        if (itdx > 0)
->>>>>>> 4827a728
-                        {
-                            /// state need to be carried over from past time instance
-                            evalnet->SentenceBoundary().SetValue(SENTENCE_MIDDLE);
+                        {
+                            vector<size_t> history = from_token.sequence;
+                            history.push_back(itr->first);
+                            Token<ElemType> to_token(itr->second, history, state);  /// save updated nn state and history
+
+                            to_queue.push(to_token);
+
+                            if (itr->second > best_score)  /// update best score
+                            {
+                                best_score = itr->second;
+                                best_output_label = history;
+                            }
                         }
 
-                        PreComputeActivityAtTime(itdx);
-
-                        while (!from_queue.empty()) {
-                            const Token<ElemType> from_token = from_queue.top();
-                            vector<size_t> history = from_token.sequence;
-
-                            /// update feature nodes once, as the observation is the same for all propsoals in labels
-                            UpdateEvalTimeStamps(FeatureNodes);
-
-                            /// history is updated in the getproposalobs function
-                            dataReader->GetProposalObs(inputMatrices, itdx, history);
-
-                            /// get the nn state history and set nn state to the history
-                            map<wstring, Matrix<ElemType>> hidden_history = from_token.state.hidden_activity;
-                            evalnet->SetHistory(hidden_history);
-
-                            for (int i = 0; i<evalNodes->size(); i++)
-                            {
-                                evalnet->Evaluate((*evalNodes)[i]);
-                                vector<pair<int, ElemType>> retPair;
-                                if (GetCandidatesAtOneTimeInstance((*evalNodes)[i]->FunctionValues(), from_token.score, best_score - beam, -numeric_limits<ElemType>::infinity(), retPair)
-                                    == false)
-                                    continue;
-
-                                evalnet->GetHistory(state.hidden_activity, true);
-                                for (typename vector<pair<int, ElemType>>::iterator itr = retPair.begin(); itr != retPair.end(); itr++)
-                                {
-                                    vector<size_t> history = from_token.sequence;
-                                    history.push_back(itr->first);
-                                    Token<ElemType> to_token(itr->second, history, state);  /// save updated nn state and history
-
-                                    to_queue.push(to_token);
-
-                                    if (itr->second > best_score)  /// update best score
-                                    {
-                                        best_score = itr->second;
-                                        best_output_label = history;
-                                    }
-                                }
-
-                                history = from_token.sequence;  /// back to the from token's history
-                            }
-
-                            from_queue.pop();
-                        }
-
-                        if (to_queue.size() == 0)
-                            break;
-
-                        // beam pruning
-                        const ElemType threshold = best_score - beam;
-                        while (!to_queue.empty())
-                        {
-                            if (to_queue.top().score >= threshold)
-                                from_queue.push(to_queue.top());
-                            to_queue.pop();
-                        }
+                        history = from_token.sequence;  /// back to the from token's history
                     }
 
-                    // write back best path
-                    size_t ibest = 0;
-                    while (from_queue.size() > 0)
-                    {
-                        Token<ElemType> seq(from_queue.top().score, from_queue.top().sequence, from_queue.top().state);
-
-                        best_path.clear();
-
-                        assert(best_path.empty());
-                        best_path = seq.sequence;
-                        if (ibest == 0)
-                            WriteNbest(ibest, best_path, outputNodes, dataWriter);
+                    from_queue.pop();
+                }
+
+                if (to_queue.size() == 0)
+                    break;
+
+                // beam pruning
+                const ElemType threshold = best_score - beam;
+                while (!to_queue.empty())
+                {
+                    if (to_queue.top().score >= threshold)
+                        from_queue.push(to_queue.top());
+                    to_queue.pop();
+                }
+            }
+
+            // write back best path
+            size_t ibest = 0;
+            while (from_queue.size() > 0)
+            {
+                Token<ElemType> seq(from_queue.top().score, from_queue.top().sequence, from_queue.top().state); 
+
+                best_path.clear();
+
+                assert(best_path.empty());
+                best_path = seq.sequence;
+                if (ibest == 0)
+                    WriteNbest(ibest, best_path, outputNodes, dataWriter);
 
 #ifdef DBG_BEAM_SEARCH
-                        WriteNbest(ibest, best_path, outputNodes, dataWriter);
-                        cout << " score = " << from_queue.top().score << endl;
+                WriteNbest(ibest, best_path, outputNodes, dataWriter);
+                cout << " score = " << from_queue.top().score << endl;
 #endif
 
-                        from_queue.pop();
-
-                        ibest++;
-                    }
-
-                    now = clock();
-                    fprintf(stderr, "%.1f words per second\n", mbSize / ((double)(now - start) / 1000.0));
-                }
-
-                /**
-                beam search decoder
-                */
-                ElemType FindBestPathWithVariableLength(ComputationNetwork<ElemType>* evalnet,
-                    size_t inputLength,
-                    IDataReader<ElemType>* dataReader,
-                    IDataWriter<ElemType>& dataWriter,
-                    std::vector<ComputationNodePtr>* evalNodes,
-                    std::vector<ComputationNodePtr>* outputNodes,
-                    std::vector<ComputationNodePtr> * FeatureNodes,
-                    const ElemType beam,
-                    std::map<std::wstring, Matrix<ElemType>*> * inputMatrices,
-                    vector<size_t> &best_path)
-                {
-                    assert(evalNodes->size() == 1);
-
-                    NN_state<ElemType> state;
-                    NN_state<ElemType> null_state;
-
-                    std::priority_queue<Token<ElemType>> n_bests;  /// save n-bests
-
-                    /**
-                    loop over all the candidates for the featureDelayTarget,
-                    evaluate their scores, save their histories
-                    */
-                    std::priority_queue<Token<ElemType>> from_queue, to_queue;
-                    std::priority_queue<Token<ElemType>> result_queue;
-                    vector<ElemType> evalResults;
-
-                    size_t mbSize = inputLength;
-                    size_t maxMbSize = 3 * mbSize;
-#ifdef DEBUG
-                    maxMbSize = 2;
-#endif
-                    /// use reader to initialize evalnet's sentence start information to let it know that this
-                    /// is the begining of sentence
-                    evalnet->SetActualMiniBatchSize(mbSize);
-                    evalnet->SetActualNbrSlicesInEachRecIter(dataReader->NumberSlicesInEachRecurrentIter());
-
-                    clock_t start, now;
-                    start = clock();
-
-                    from_queue.push(Token<ElemType>(0., vector<size_t>(), state)); /// the first element in the priority queue saves the initial NN state
-
-                    /// the end of sentence symbol in reader
-                    int outputEOS = dataReader->GetSentenceEndIdFromOutputLabel();
-                    if (outputEOS < 0)
-                        LogicError("Cannot find end of sentence symbol. Check ");
-
-<<<<<<< HEAD
+                from_queue.pop();
+
+                ibest++;
+            }
+
+            now = clock();
+            fprintf(stderr, "%.1f words per second\n", mbSize / ((double)(now - start) / 1000.0));
+        }
+
         /**
             beam search decoder
         */
@@ -1789,20 +1145,14 @@
                         }
 
                 PreComputeActivityAtTime(itdx);
-=======
-                    dataReader->InitProposals(inputMatrices);
-
-                    size_t itdx = 0;
->>>>>>> 4827a728
-
-                    ResetPreCompute();
-                    PreCompute(*evalnet, FeatureNodes);
-
-                    /// need to set the minibatch size to 1, and initialize evalnet's sentence start information to let it know that this
-                    /// is the begining of sentence
-                    evalnet->SetActualMiniBatchSize(dataReader->NumberSlicesInEachRecurrentIter());
-
-<<<<<<< HEAD
+
+                while (!from_queue.empty()) {
+                    const Token<ElemType> from_token = from_queue.top();
+                    vector<size_t> history = from_token.sequence;
+
+                    /// update feature nodes once, as the observation is the same for all propsoals in labels
+                    UpdateEvalTimeStamps(FeatureNodes);
+
                     /// history is updated in the getproposalobs function
                             dataReader->GetProposalObs(inputMatrices, itdx, history);
 
@@ -1820,131 +1170,80 @@
 
                                 evalnet->GetHistory(state.hidden_activity, true);
                         for (typename vector<pair<int, ElemType>>::iterator itr = retPair.begin(); itr != retPair.end(); itr++)
-=======
-                    ElemType best_score = -numeric_limits<ElemType>::infinity();
-                    ElemType best_score_so_far = -numeric_limits<ElemType>::infinity();
-
-                    evalnet->SentenceBoundary().SetValue(SENTENCE_BEGIN);
-
-                    for (itdx = 0; itdx < maxMbSize; itdx++)
-                    {
-                        ElemType best_score = -numeric_limits<ElemType>::infinity();
-                        vector<size_t> best_output_label;
-
-                        if (itdx > 0)
->>>>>>> 4827a728
-                        {
-                            /// state need to be carried over from past time instance
-                            evalnet->SentenceBoundary().SetValue(SENTENCE_MIDDLE);
+                        {
+                            vector<size_t> history = from_token.sequence;
+                            history.push_back(itr->first);
+
+                            if (itr->first != outputEOS)
+                            {
+                                Token<ElemType> to_token(itr->second, history, state);  /// save updated nn state and history
+
+                                to_queue.push(to_token);
+
+                                if (itr->second > best_score)  /// update best score
+                                {
+                                    best_score = itr->second;
+                                    best_output_label = history;
+                                }
+                            }
+                            else {
+                                /// sentence ending reached
+                                Token<ElemType> to_token(itr->second, history, state);  
+                                result_queue.push(to_token);
+                            }
                         }
 
-                        PreComputeActivityAtTime(itdx);
-
-                        while (!from_queue.empty()) {
-                            const Token<ElemType> from_token = from_queue.top();
-                            vector<size_t> history = from_token.sequence;
-
-                            /// update feature nodes once, as the observation is the same for all propsoals in labels
-                            UpdateEvalTimeStamps(FeatureNodes);
-
-                            /// history is updated in the getproposalobs function
-                            dataReader->GetProposalObs(inputMatrices, itdx, history);
-
-                            /// get the nn state history and set nn state to the history
-                            map<wstring, Matrix<ElemType>> hidden_history = from_token.state.hidden_activity;
-                            evalnet->SetHistory(hidden_history);
-
-                            for (int i = 0; i<evalNodes->size(); i++)
-                            {
-                                evalnet->Evaluate((*evalNodes)[i]);
-                                vector<pair<int, ElemType>> retPair;
-                                if (GetCandidatesAtOneTimeInstance((*evalNodes)[i]->FunctionValues(), from_token.score, best_score - beam, -numeric_limits<ElemType>::infinity(), retPair)
-                                    == false)
-                                    continue;
-
-                                evalnet->GetHistory(state.hidden_activity, true);
-                                for (typename vector<pair<int, ElemType>>::iterator itr = retPair.begin(); itr != retPair.end(); itr++)
-                                {
-                                    vector<size_t> history = from_token.sequence;
-                                    history.push_back(itr->first);
-
-                                    if (itr->first != outputEOS)
-                                    {
-                                        Token<ElemType> to_token(itr->second, history, state);  /// save updated nn state and history
-
-                                        to_queue.push(to_token);
-
-                                        if (itr->second > best_score)  /// update best score
-                                        {
-                                            best_score = itr->second;
-                                            best_output_label = history;
-                                        }
-                                    }
-                                    else {
-                                        /// sentence ending reached
-                                        Token<ElemType> to_token(itr->second, history, state);
-                                        result_queue.push(to_token);
-                                    }
-                                }
-
-                                history = from_token.sequence;  /// back to the from token's history
-                            }
-
-                            from_queue.pop();
-                        }
-
-                        if (to_queue.size() == 0)
-                            break;
-
-                        // beam pruning
-                        const ElemType threshold = best_score - beam;
-                        while (!to_queue.empty())
-                        {
-                            if (to_queue.top().score >= threshold)
-                                from_queue.push(to_queue.top());
-                            to_queue.pop();
-                        }
-
-                        best_score_so_far = best_score;
+                        history = from_token.sequence;  /// back to the from token's history
                     }
 
-                    // write back best path
-                    size_t ibest = 0;
-                    while (result_queue.size() > 0)
-                    {
-                        best_path.clear();
-                        //vector<size_t> *p = &result_queue.top().sequence;
-                        assert(best_path.empty());
-                        best_path.swap(const_cast<vector<size_t>&>(result_queue.top().sequence));
-                        {
-                            ElemType score = result_queue.top().score;
-                            best_score = score;
-                            fprintf(stderr, "best[%d] score = %.4e\t", ibest, score);
-                            if (best_path.size() > 0)
-                                WriteNbest(ibest, best_path, outputNodes, dataWriter);
-                        }
-
-                        ibest++;
-
-                        result_queue.pop();
-                        break; /// only output the top one
-                    }
-
-                    now = clock();
-                    fprintf(stderr, "%.1f words per second\n", mbSize / ((double)(now - start) / 1000.0));
-
-                    return (ElemType)best_score;
-                }
-
-            };
-
-        }
-<<<<<<< HEAD
+                    from_queue.pop();
+                }
+
+                if (to_queue.size() == 0)
+                    break;
+
+                // beam pruning
+                const ElemType threshold = best_score - beam;
+                while (!to_queue.empty())
+                {
+                    if (to_queue.top().score >= threshold)
+                        from_queue.push(to_queue.top());
+                    to_queue.pop();
+                }
+
+                best_score_so_far = best_score;
+            }
+
+            // write back best path
+            size_t ibest = 0;
+            while (result_queue.size() > 0)
+            {
+                best_path.clear();
+                //vector<size_t> *p = &result_queue.top().sequence;
+                assert(best_path.empty());
+                best_path.swap(const_cast<vector<size_t>&>(result_queue.top().sequence));
+                {
+                    ElemType score = result_queue.top().score;
+                    best_score = score;
+                    fprintf(stderr, "best[%d] score = %.4e\t", ibest, score);
+                    if (best_path.size() > 0)
+                        WriteNbest(ibest, best_path, outputNodes, dataWriter);
+                }
+
+                ibest++;
+
+                result_queue.pop();
+                break; /// only output the top one
+            }
+
+            now = clock();
+            fprintf(stderr, "%.1f words per second\n", mbSize / ((double)(now - start) / 1000.0));
+
+            return (ElemType) best_score;
+        }
 
     };
 
         }
-=======
->>>>>>> 4827a728
     }
 }